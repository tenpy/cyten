--- conflicted
+++ resolved
@@ -403,12 +403,8 @@
                      new_codomain: TensorProduct,
                      new_domain: TensorProduct,
                      ) -> Data:
-<<<<<<< HEAD
         return FusionTreeData(block_inds=tensor.data.block_inds, blocks= tensor.data.blocks,
                               dtype= tensor.dtype, device=tensor.device)
-=======
-        return FusionTreeData(block_inds=tensor.data.block_inds, blocks= tensor.data.blocks, dtype= tensor.dtype, device=tensor.device)
->>>>>>> 2da1b4ff
 
     def compose(self, a: SymmetricTensor, b: SymmetricTensor) -> Data:
         res_dtype = Dtype.common(a.dtype, b.dtype)
@@ -1692,11 +1688,7 @@
         # mapping to flat indices for TreeMappingDict.from_permute_legs
         leg_comb = codomain_pipe_inds + domain_pipe_inds
 
-<<<<<<< HEAD
         new_domain_idcs = [k for ks in [leg_comb[i][::-1] for i in domain_idcs] for k in ks]
-=======
-        new_domain_idcs= [k for ks in [leg_comb[i][::-1] for i in domain_idcs] for k in ks]
->>>>>>> 2da1b4ff
         new_codomain_idcs = [k for ks in [leg_comb[i] for i in codomain_idcs] for k in ks]
 
         h = PermuteLegsInstructionEngine(
@@ -1707,7 +1699,6 @@
         )
         instructions = h.evaluate_instructions()
 
-<<<<<<< HEAD
         h.verify(len(a.codomain.flat_legs), len(a.domain.flat_legs), new_codomain_idcs,
                  new_domain_idcs)  # OPTIMIZE rm check?
 
@@ -1716,15 +1707,6 @@
             new_codomain=new_codomain, new_domain=new_domain,
             mixes_codomain_domain=mixes_codomain_domain
         )
-=======
-        h.verify(len(a.codomain.flat_legs), len(a.domain.flat_legs), new_codomain_idcs, new_domain_idcs)  # OPTIMIZE rm check?
-
-        return self.apply_instructions(
-                a, instructions, codomain_idcs=new_codomain_idcs, domain_idcs=new_domain_idcs,
-                new_codomain=new_codomain, new_domain=new_domain,
-                mixes_codomain_domain=mixes_codomain_domain
-            )
->>>>>>> 2da1b4ff
 
     def qr(self, a: SymmetricTensor, new_co_domain: TensorProduct) -> tuple[Data, Data]:
         a_blocks = a.data.blocks
@@ -1792,7 +1774,6 @@
         a_block_inds = a.data.block_inds
         b_block_inds_col = b.data.block_inds[:, 0]  # [:, 1] must be equal
 
-<<<<<<< HEAD
         if (in_domain and a.domain.num_factors == 1) or (not in_domain and a.codomain.num_factors == 1):
             if in_domain:
                 a_block_inds_contr = a_block_inds[:, 1]
@@ -1801,9 +1782,6 @@
                 a_block_inds_contr = a_block_inds[:, 0]
                 a_block_inds_open = a_block_inds[:, 1]
 
-=======
-        if (in_domain and len(a.domain.flat_legs) == 1) or (not in_domain and len(a.codomain.flat_legs) == 1):
->>>>>>> 2da1b4ff
             # special case where it is essentially compose.
             blocks = []
             block_inds = []
@@ -2739,7 +2717,7 @@
     def from_instructions(cls, instructions: Iterable[Instruction], codomain: TensorProduct,
                           domain: TensorProduct, block_inds: np.ndarray | None = None
                           ) -> TensorMapping:
-        res = cls.from_identity(codomain=TensorProduct(codomain.flat_legs, symmetry=codomain.symmetry), domain=TensorProduct(domain.flat_legs, symmetry=domain.symmetry), block_inds=block_inds)
+        res = cls.from_identity(codomain=codomain, domain=domain, block_inds=block_inds)
         is_real = not codomain.symmetry.has_complex_topological_data
         for i in instructions:
             res = res.pre_compose_instruction(i, is_real=is_real)
@@ -2960,8 +2938,8 @@
                          block_backend: BlockBackend,
                          ) -> FusionTreeData:
         # f(T)_{Jm} = sum_I f_{JI} T_{Im} = sum_I mapping[I][J] T_{Im}
-        J = len(codomain.flat_legs)
-        K = len(domain.flat_legs)
+        J = codomain.num_factors
+        K = domain.num_factors
         N = J + K
         tree_block_axes_1 = [i if i < J else (N - 1) + (J - i) for i in codomain_idcs]
         tree_block_axes_2 = [i if i < J else (N - 1) + (J - i) for i in domain_idcs]
@@ -3284,10 +3262,7 @@
     return True, b_symbols
 
 
-<<<<<<< HEAD
-
-=======
->>>>>>> 2da1b4ff
+
 def _count_flat_legs(leg) -> int:
     """Helper for :meth:`FusionTreeBackend.permute_legs`.
 
