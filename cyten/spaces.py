"""The spaces, i.e. the legs of a tensor."""
# Copyright (C) TeNPy Developers, Apache license
from __future__ import annotations
from abc import ABCMeta, abstractmethod
import numpy as np
from numpy import ndarray
import bisect
import itertools as it
from math import prod
from typing import TYPE_CHECKING, Sequence, Literal, Generator, Union
import warnings

from .dummy_config import printoptions
from .symmetries import (Sector, SectorArray, Symmetry, ProductSymmetry, no_symmetry, FusionStyle,
                         SymmetryError)
from .tools.misc import (inverse_permutation, rank_data, to_iterable, make_stride, make_grid,
                         find_row_differences, iter_common_sorted_arrays)
from .tools.string import format_like_list
from .trees import FusionTree, fusion_trees

if TYPE_CHECKING:
    from .backends.abstract_backend import Block


class Leg(metaclass=ABCMeta):
    """Common base class for a single leg of a tensor.

    A single leg on a tensor can either be an :class:`ElementarySpace` or, e.g. as the result
    of combining legs, a :class:`LegPipe`.

    Attributes
    ----------
    symmetry : Symmetry
        The symmetry associated with this leg.
    dim : int or float
        The (quantum-)dimension of this leg.
        Is integer if ``symmetry.can_be_dropped``, otherwise may be float.
    is_dual : bool
        A boolean flag that changes when the :attr:`dual` is taken. May or may not have additional
        meaning and implications, depending on the concrete subclass of :class:`Leg`.
    """
    
    def __init__(self, symmetry: Symmetry, dim: int | float, is_dual: bool):
        self.symmetry = symmetry
        self.dim = dim
        self.is_dual = is_dual

    def test_sanity(self):
        pass

    @abstractmethod
    def as_Space(self) -> Space:
        """Convert to (an appropriate subclass of) :class:`Space`."""
        ...

    def as_ElementarySpace(self, is_dual: bool = False) -> ElementarySpace:
        """Convert to an isomorphic :class:`ElementarySpace`"""
        # can be overridden for performance
        return self.as_Space().as_ElementarySpace(is_dual=is_dual)

    @property
    @abstractmethod
    def dual(self) -> Leg:
        """The dual leg, that is obtained when bending this leg."""
        ...

    @property
    @abstractmethod
    def is_trivial(self) -> bool:
        ...

    @property
    def ascii_arrow(self) -> str:
        """A single character arrow, for use in tensor diagrams

        Indicates (a) if the leg is a pipe and (b) for ElementarySpaces, the duality
        """
        is_pipe = isinstance(self, LegPipe)
        if isinstance(self, ElementarySpace):
            return {
                (False, False): '^',
                (False, True): '▲',
                (True, False): 'v',
                (True, True): '▼',
            }[self.is_dual, is_pipe]
        assert is_pipe
        return '║'

    @abstractmethod
    def __eq__(self, other):
        ...


class LegPipe(Leg):
    """A group of legs, i.e. resulting from :func:`~cyten.tensors.combine_legs`.

    Note that the abelian backend defines a custom subclass.

    The :attr:`dual` of a pipe is given by another :class:`LegPipe`, which consists of the
    dual of each of the :attr:`legs`, *in reverse order*. We also flip the :attr:`is_dual`
    attribute to keep track of that (but the attribute has no further meaning).

    Attributes
    ----------
    legs
        The legs that were grouped, and that this pipe can be split into.

    See Also
    --------
    TensorProduct
    """

    def __init__(self, legs: Sequence[Leg], is_dual: bool = False):
        self.legs = legs[:]
        self.num_legs = num_legs = len(legs)
        assert num_legs > 0
        Leg.__init__(self, symmetry=legs[0].symmetry, dim=prod(l.dim for l in legs),
                     is_dual=is_dual)

    def test_sanity(self):
        assert all(l.symmetry == self.symmetry for l in self.legs)
        for l in self.legs:
            l.test_sanity()
        Leg.test_sanity(self)

    def as_Space(self):
        return TensorProduct([l.as_Space() for l in self.legs], symmetry=self.symmetry)

    @property
    def dual(self) -> LegPipe:
        return LegPipe([l.dual for l in reversed(self.legs)], is_dual=not self.is_dual)


    def with_opposite_duality(self) -> LegPipe:
        return LegPipe(self.legs, is_dual=not self.is_dual)

    @property
    def is_trivial(self) -> bool:
        return all(l.is_trivial for l in self.legs)

    def __eq__(self, other):
        if not isinstance(other, LegPipe):
            return NotImplemented
        if isinstance(self, AbelianLegPipe) != isinstance(other, AbelianLegPipe):
            return False
        if self.is_dual != other.is_dual:
            return False
        if self.num_legs != other.num_legs:
            return False
        if not all(l1 == l2 for l1, l2 in zip(self.legs, other.legs)):
            return False
        return True

    def __getitem__(self, idx):
        return self.legs[idx]

    def __iter__(self):
        return iter(self.legs)

    def __len__(self):
        return self.num_legs

    def __repr__(self, show_symmetry: bool = True, one_line=False):
        ClsName = type(self).__name__

        if one_line:
            if show_symmetry:
                res = f'{ClsName}(num_legs={self.num_legs}, is_dual={self.is_dual}, symmetry={self.symmetry!r})'
                if len(res) <= printoptions.linewidth:
                    return res
                return self.__repr__(show_symmetry=False, one_line=True)
            else:
                res = f'{ClsName}(num_legs={self.num_legs}, is_dual={self.is_dual})'
                if len(res) <= printoptions.linewidth:
                    return res
                raise RuntimeError  # the above should always fit in linewidth ...

        lines = [f'{ClsName}([']
        indent = printoptions.indent * ' '

        for force_children_one_line in [False, True]:
            for leg in self.legs:
                rep = leg.__repr__(show_symmetry=False, one_line=force_children_one_line)
                for new_line in rep.split('\n'):
                    lines.append(indent + new_line)
            if show_symmetry:
                lines.append(f'], is_dual={self.is_dual}, symmetry={self.symmetry!r})')
            else:
                lines.append(f'], is_dual={self.is_dual})')
            maxlines_ok = len(lines) <= printoptions.maxlines_spaces
            linewidth_ok = all(len(l) < printoptions.linewidth for l in lines)
            if maxlines_ok and linewidth_ok:
                return '\n'.join(lines)

        # fallback
        return self.__repr__(show_symmetry=show_symmetry, one_line=True)


class Space(metaclass=ABCMeta):
    r"""Base class for symmetry spaces, see :class:`ElementarySpace` for the standard case.

    A symmetry space is e.g. a vector space with a representation of a symmetry group.

    Each symmetry space is equivalent to a direct sum of sectors, that
    is :math:`V \cong \bigoplus_a \bigoplus_{\mu=1}{N_a} a`.
    This is e.g. because the representation of the symmetry group is equivalent to a direct sum of
    irreducible representations. From a different perspective, the vector space decomposes into
    different charge sectors of the conserved charge. The unique sectors :math:`a` that appear in
    the decomposition at least once, e.g. with `N_a > 0`, are stored in :attr:`sector_decomposition`
    in a canonical order, while their multiplicities :math:`N_a` are stored in :attr:`multiplicities`.

    Attributes
    ----------
    symmetry: Symmetry
        The symmetry associated with this space.
    sector_decomposition : 2D numpy array of int
        The unique sectors that appear in the sector decomposition. A 2D array of integers with
        axes [s, q] where s goes over different sectors and q over the (one or more) numbers needed
        to label a sector. The sectors (to be precise, the rows ``sector_decomposition[i, :]``) are
        unique. We use :attr:`multiplicities` to  account for duplicates.
    sector_order : 'sorted' | 'dual_sorted' | None
        Indicates if (and how) the :attr:`sector_decomposition` is sorted.
        If ``'sorted'``, indicates that they are sorted by sector, i.e. such that
        ``np.lexsort(sector_decomposition.T) == np.arange(num_sectors)``.
        If ``'dual_sorted'``, indicated that the duals are sorted, i.e. such that
        ``np.lexsort(dual_sectors(sector_decomposition).T) == np.arange(num_sectors)``.
        If ``None``, no particular order is guaranteed.
    multiplicities : 1D numpy array of int | None
        How often each of the sectors in :attr:`sector_decomposition` appears. A 1D array of positive
        integers with axis [s]. ``sector_decomposition[i, :]`` appears ``multiplicities[i]`` times.
        ``None`` is equivalent to a sequence of ``1`` of appropriate length.
    num_sectors : int
        The number of sectors in the :attr:`sector_decomposition`.
        This is the number of *unique* sectors, regardless of their multiplicity, and different
        from the total number of sectors ``sum(multiplicities)``.
    sector_dims : 1D array of int | None
        If ``symmetry.can_be_dropped``, the integer dimension of each sector of the
        :attr:`sector_decomposition`. Otherwise, not defined and set to ``None``.
    sector_qdims : 1D array of float
        The (quantum) dimension of each of the sectors. Unlike :attr:`sector_dims` this is always
        defined, but may not always be integer.
    dim : int | float
        The total dimension. Is integer if ``symmetry.can_be_dropped``, otherwise may be float.
    slices : 2D numpy array of int | None
        For every sector ``sector_decomposition[n]``, the start ``slices[n, 0]`` and stop
        ``slices[n, 1]`` of indices (in the *internal* basis order) that belong to this sector.
        Conversely, ``basis_perm[slices[n, 0]:slices[n, 1]]`` are the elements of the public
        basis that live in ``sector_decomposition[n]``. Only available if ``symmetry.can_be_dropped``.
    """

    def __init__(self, symmetry: Symmetry, sector_decomposition: SectorArray | Sequence[Sequence[int]],
                 multiplicities: Sequence[int] | None = None,
                 sector_order: Literal['sorted'] | Literal['dual_sorted'] | None = None):
        self.symmetry = symmetry
        self.sector_decomposition = sector_decomposition = np.asarray(sector_decomposition, dtype=int)
        self.sector_order = sector_order
        if sector_decomposition.ndim != 2 or sector_decomposition.shape[1] != symmetry.sector_ind_len:
            msg = (f'Wrong sectors.shape: Expected (*, {symmetry.sector_ind_len}), '
                   f'got {sector_decomposition.shape}.')
            raise ValueError(msg)
        assert sector_decomposition.ndim == 2 and sector_decomposition.shape[1] == symmetry.sector_ind_len
        self.num_sectors = num_sectors = len(sector_decomposition)
        if multiplicities is None:
            self.multiplicities = multiplicities = np.ones((num_sectors,), dtype=int)
        else:
            self.multiplicities = multiplicities = np.asarray(multiplicities, dtype=int)
            assert multiplicities.shape == (num_sectors,)
        if symmetry.can_be_dropped:
            self.sector_dims = sector_dims = symmetry.batch_sector_dim(sector_decomposition)
            self.sector_qdims = sector_dims
            slices = np.zeros((len(sector_decomposition), 2), dtype=np.intp)
            slices[:, 1] = slice_ends = np.cumsum(multiplicities * sector_dims)
            slices[1:, 0] = slice_ends[:-1]  # slices[0, 0] remains 0, which is correct
            self.slices = slices
            self.dim = np.sum(sector_dims * multiplicities).item()
        else:
            self.sector_dims = None
            self.sector_qdims = sector_qdims = symmetry.batch_qdim(sector_decomposition)
            self.slices = None
            self.dim = np.sum(sector_qdims * multiplicities).item()

    def test_sanity(self):
        assert self.dim >= 0
        # sectors
        if self.sector_decomposition.shape != (self.num_sectors, self.symmetry.sector_ind_len):
            raise AssertionError('wrong sectors.shape')
        assert self.symmetry.are_valid_sectors(self.sector_decomposition), 'invalid sectors'
        assert len(np.unique(self.sector_decomposition, axis=0)) == self.num_sectors, 'duplicate sectors'
        if self.sector_order == 'sorted':
            assert np.all(np.lexsort(self.sector_decomposition.T) == np.arange(self.num_sectors)), 'wrong sector order'
        elif self.sector_order == 'dual_sorted':
            expect_sorted = self.symmetry.dual_sectors(self.sector_decomposition)
            assert np.all(np.lexsort(expect_sorted.T) == np.arange(self.num_sectors)), 'wrong sector order'
        elif self.sector_order is None:
            pass  # nothing to check
        else:
            raise AssertionError(f'Invalid sector_order: {self.sector_order}')
        # multiplicities
        assert np.all(self.multiplicities > 0)
        assert self.multiplicities.shape == (self.num_sectors,)
        if self.symmetry.can_be_dropped:
            # slices
            assert self.slices.shape == (self.num_sectors, 2)
            slice_diffs = self.slices[:, 1] - self.slices[:, 0]
            assert np.all(self.sector_dims == self.symmetry.batch_sector_dim(self.sector_decomposition))
            expect_diffs = self.sector_dims * self.multiplicities
            assert np.all(slice_diffs == expect_diffs)
            # slices should be consecutive
            if self.num_sectors > 0:
                assert self.slices[0, 0] == 0
                assert np.all(self.slices[1:, 0] == self.slices[:-1, 1])
                assert self.slices[-1, 1] == self.dim

    # ABSTRACT

    @property
    @abstractmethod
    def dual(self) -> Space:
        """The dual space of the same type.

        A dual space necessarily has a :attr:`sector_decomposition` which consists of the
        :meth:`Symmetry.dual_sectors` of the original (though not necessarily in order).

        Strictly speaking, this only guarantees to give one possible choice for a dual space and
        might differ from *the* dual space by an irrelevant isomorphism.
        """
        ...

    @property
    def is_trivial(self) -> bool:
        """If the space is trivial, i.e. isomorphic to the one-dimensional trivial sector.

        A trivial space is one-dimensional and transforms trivially under a symmetry group.
        In category speak, it is (isomorphic to) the monoidal unit.
        """
        if self.num_sectors > 1:
            return False
        if self.multiplicities[0] > 1:
            return False
        return np.all(self.sector_decomposition[0] == self.symmetry.trivial_sector)

    @abstractmethod
    def __eq__(self, other):
        msg = (f'{self.__class__.__name__} does not support "==" comparison. '
               f'Use `is_isomorphic_to` instead.')
        raise TypeError(msg)

    def is_isomorphic_to(self, other: Space) -> bool:
        """If the two spaces are isomorphic, i.e. have the same :attr:`sector_decomposition`."""
        if self.symmetry != other.symmetry:
            raise SymmetryError('Incompatible symmetries')
        if self.num_sectors != other.num_sectors:
            return False

        # find perm1 and perm2 such that ``self.sector_decomposition[perm1]`` and ``other.sector_decomposition[perm2]``
        # have the same sorting convention and can be directly compared
        if self.sector_order is None:
            if other.sector_order == 'sorted':
                perm1 = np.lexsort(self.sector_decomposition.T)
                perm2 = slice(None, None, None)
            elif other.sector_order == 'dual_sorted':
                perm1 = np.lexsort(self.symmetry.dual_sectors(self.sector_decomposition).T)
                perm2 = slice(None, None, None)
            else:
                perm1 = np.lexsort(self.sector_decomposition.T)
                perm2 = np.lexsort(other.sector_decomposition.T)
        elif other.sector_order is None:
            if self.sector_order == 'sorted':
                perm1 = slice(None, None, None)
                perm2 = np.lexsort(other.sector_decomposition.T)
            elif self.sector_order == 'dual_sorted':
                perm1 = slice(None, None, None)
                perm2 = np.lexsort(self.symmetry.dual_sectors(other.sector_decomposition).T)
            else:
                raise RuntimeError  # case should have been covered above
        elif self.sector_order == other.sector_order:
            perm1 = perm2 = slice(None, None, None)
        elif self.sector_order == 'sorted':
            perm1 = slice(None, None, None)
            perm2 = np.lexsort(other.sector_decomposition.T)
        elif other.sector_order == 'sorted':
            perm1 = np.lexsort(self.sector_decomposition.T)
            perm2 = slice(None, None, None)
        else:
            raise RuntimeError  # all cases should have been covered.

        if not np.all(self.multiplicities[perm1] == other.multiplicities[perm2]):
            return False
        return np.all(self.sector_decomposition[perm1] == other.sector_decomposition[perm2])

    def is_subspace_of(self, other: Space) -> bool:
        """Whether self is (isomorphic to) a subspace of other.

        Per convention, self is never a subspace of other, if the :attr:`symmetry` are different.

        See Also
        --------
        ElementarySpace.from_largest_common_subspace
        """
        if not self.symmetry.is_same_symmetry(other.symmetry):
            return False
        if self.num_sectors == 0:
            return True
        if self.sector_order == 'sorted' == other.sector_order:
            # sectors are sorted, so we can just iterate over both of them
            n_self = 0
            for other_sector, other_mult in zip(other.sector_decomposition, other.multiplicities):
                if np.all(self.sector_decomposition[n_self] == other_sector):
                    if self.multiplicities[n_self] > other_mult:
                        return False
                    n_self += 1
                if n_self == self.num_sectors:
                    # have checked all sectors of self
                    return True
            # reaching this line means self has sectors which other does not have
            return False

        # OPTIMIZE sort once instead of looking up each time
        num_sectors_checked = 0
        for sector, mult in zip(other.sector_decomposition, other.multiplicities):
            m = self.sector_multiplicity(sector)
            if m == 0:
                continue
            if m > mult:
                return False
            num_sectors_checked += 1
        if num_sectors_checked < self.num_sectors:
            # this means self has some sectors that other doesn't have
            return False
        return True

    def as_ElementarySpace(self, is_dual: bool = False) -> ElementarySpace:
        """Convert to an isomorphic :class:`ElementarySpace`."""
        if is_dual:
            defining_sectors = self.symmetry.dual_sectors(self.sector_decomposition)
            is_sorted = (self.sector_order == 'dual_sorted')
        else:
            defining_sectors = self.sector_decomposition
            is_sorted = (self.sector_order == 'sorted')

        if is_sorted:
            return ElementarySpace(symmetry=self.symmetry, defining_sectors=defining_sectors,
                                   multiplicities=self.multiplicities, is_dual=is_dual)
        return ElementarySpace.from_defining_sectors(symmetry=self.symmetry, defining_sectors=defining_sectors,
                                                     multiplicities=self.multiplicities, is_dual=is_dual,
                                                     unique_sectors=True)

    @abstractmethod
    def change_symmetry(self, symmetry: Symmetry, sector_map: callable, injective: bool = False
                        ) -> ElementarySpace:
        """Change the symmetry by specifying how the sectors change.

        .. note ::
            This interface assumes that a single sector of the old symmetry is mapped to a single
            sector of the new symmetry, i.e. that the functor that we realize here preserves
            simple objects. This does e.g. not cover the case of relaxing SU(2) to its U(1)
            subgroup.

        Parameters
        ----------
        symmetry : :class:`~cyten.groups.Symmetry`
            The symmetry of the new space
        sector_map : function (SectorArray,) -> (SectorArray,)
            A map of sectors (2D int arrays), such that ``new_sectors = sector_map(old_sectors)``.
            The map is assumed to cooperate with duality, i.e. we assume without checking that
            ``symmetry.dual_sectors(sector_map(old_sectors))`` is the same as
            ``sector_map(old_symmetry.dual_sectors(old_sectors))``.
        injective: bool
            If ``True``, the `sector_map` is assumed to be injective, i.e. produce a list of
            unique outputs, if the inputs are unique.

        Returns
        -------
        A space with the new symmetry. The order of the basis is preserved, but every
        basis element lives in a new sector, according to `sector_map`.
        """
        ...

    @abstractmethod
    def drop_symmetry(self, which: int | list[int] = None):
        """Drop some or all symmetries.

        Parameters
        ----------
        which : None | (list of) int
            If ``None`` (default) the entire symmetry is dropped and the result has ``no_symmetry``.
            An integer or list of integers assume that ``self.symmetry`` is a ``ProductSymmetry``
            and indicates which of its factors to drop.
        """
        ...

    # CONCRETE IMPLEMENTATIONS

    def as_Space(self):
        return self

    def sector_decomposition_where(self, sector: Sector) -> int | None:
        """Find the index of a given sector in the :attr:`sector_decomposition`.

        Returns
        -------
        idx : int | None
            If the `sector` is found the :attr:`sector_decomposition`, its index there such
            that ``sector_decomposition[idx] == sector``. Otherwise ``None``.
        """
        # OPTIMIZE : if sector_order allows it, use that sectors are sorted to speed up the lookup
        where = np.where(np.all(self.sector_decomposition == sector, axis=1))[0]
        if len(where) == 0:
            return None
        if len(where) == 1:
            return int(where[0])
        # sector_decomposition should be unique, so one of the above if statements should trigger.
        # If we get here, something is wrong / inconsistent.
        self.test_sanity()  # this should raise an informative error
        raise RuntimeError('This should not happen. Please report this bug on github.')

    def sector_multiplicity(self, sector: Sector) -> int:
        """The multiplicity of a given sector in the :attr:`sector_decomposition`."""
        idx = self.sector_decomposition_where(sector)
        if idx is None:
            return 0
        return self.multiplicities[idx]


class ElementarySpace(Space, Leg):
    r"""A :class:`Space` that is defined as (the dual of) a direct sum of sectors.

    While every :class:`Space` is isomorphic to a direct sum of sectors, an :class:`ElementarySpace`
    is by definition *equal* to such a direct sum, or to the dual of such a sum. We distinguish
    "ket" spaces :math:`V_k := a_1 \oplus a_2 \oplus \dots \plus a_N` with ``is_dual=False`` and
    "bra" spaces :math:`V_b := [b_1 \oplus b_2 \oplus \dots \plus b_N]^*` with ``is_dual=True``.
    The listed sectors, :math:`\{a_n\}` for the ket space :math:`V_k` and the :math:`\{b_n\}`
    for the bra space, are the :attr:`defining_sectors` of the space. For a ket space, they coincide
    with the :attr:`sector_decomposition`, while for a bra space they are mutually dual, since
    we have :math:`V_b \cong \bar{b}_1 \oplus \bar{b}_2 \oplus \dots \plus \bar{b}_N`.

    We impose a canonical order of sectors, such that the :attr:`defining_sectors` are sorted.
    This in turn means that the :attr:`sector_order` is ``'sorted'`` for ket spaces and
    ``'dual_sorted'`` for bra spaces.

    If the symmetry :attr:`Symmetry.can_be_dropped`, there is a notion of a basis for the
    spaces. We demand the basis to be compatible with the symmetry, i.e. each basis vector
    needs to lie in one of the sectors of the symmetry. The *internal* basis order that results
    from demanding that the sectors are contiguous and sorted may, however, not be the desired
    basis order, e.g. for matrix representations. For example, the standard basis of a spin-1
    degree of freedom with ``'Sz_parity'`` conservation has sectors ``[[1], [0], [1]]`` and is
    neither sorted by sector nor contiguous. We allow these different *public* basis orders
    and store the relevant permutations as :attr:`basis_perm` and :attr:`inverse_basis_perm`.
    See also :attr:`sectors_of_basis` and :meth:`from_basis`.

    Parameters
    ----------
    symmetry, sectors, multiplicities, is_dual, basis_perm
        Like attributes of the same name, except nested sequences are allowed in place of arrays.

    Attributes
    ----------
    is_dual: bool
        If this is a ket space (``False``) or a bra space (``True``).
    defining_sectors: 2D array of int
        The defining sectors, see class docstring of :class:`ElementarySpace`.
        Is ``np.lexsort( .T)``-ed.
        The :attr:`sector_decomposition` is equal for ket spaces (``is_dual=False``) or given by
        the respective :meth:`~cyten.symmetries.Symmetry.dual_sectors` for bra spaces.
    """

    def __init__(self, symmetry: Symmetry, defining_sectors: SectorArray,
                 multiplicities: ndarray = None, is_dual: bool = False,
                 basis_perm: ndarray | None = None):
        defining_sectors = np.asarray(defining_sectors, dtype=int)
        assert symmetry.are_valid_sectors(defining_sectors), 'invalid sectors'
        if is_dual:
            sector_decomposition = symmetry.dual_sectors(defining_sectors)
            sector_order = 'dual_sorted'
        else:
            sector_decomposition = defining_sectors
            sector_order = 'sorted'
        Space.__init__(self, symmetry=symmetry, sector_decomposition=sector_decomposition,
                       multiplicities=multiplicities, sector_order=sector_order)
        Leg.__init__(self, symmetry=symmetry, dim=self.dim, is_dual=is_dual)
        self.defining_sectors = defining_sectors
        if basis_perm is None:
            self._basis_perm = self._inverse_basis_perm = None
        else:
            if not symmetry.can_be_dropped:
                msg = f'basis_perm is meaningless for {symmetry}.'
                raise SymmetryError(msg)
            self._basis_perm = basis_perm = np.asarray(basis_perm, dtype=int)
            self._inverse_basis_perm = inverse_permutation(basis_perm)

    def test_sanity(self):
        if not self.symmetry.can_be_dropped:
            assert self._basis_perm is None
        if self._basis_perm is None:
            assert self._inverse_basis_perm is None
        else:
            assert self._inverse_basis_perm is not None
            assert self._basis_perm.shape == self._inverse_basis_perm.shape == (self.dim,)
            assert len(np.unique(self._basis_perm)) == self.dim  # is a permutation
            assert len(np.unique(self._inverse_basis_perm)) == self.dim  # is a permutation
            assert np.all(self._basis_perm[self._inverse_basis_perm] == np.arange(self.dim))
        assert self.defining_sectors.shape == (self.num_sectors, self.symmetry.sector_ind_len)
        if self.is_dual:
            assert self.sector_order == 'dual_sorted'
        else:
            assert self.sector_order == 'sorted'
        Space.test_sanity(self)
        Leg.test_sanity(self)

    @classmethod
    def from_basis(cls, symmetry: Symmetry, sectors_of_basis: Sequence[Sequence[int]]
                   ) -> ElementarySpace:
        """Create an ElementarySpace by specifying the sector of every basis element.

        This requires that the symmetry :attr:`~cyten.symmetries.Symmetry.can_be_dropped`, such
        that there is a useful notion of a basis.

        .. note ::
            Unlike :meth:`from_defining_sectors`, this method expects the same sector to be listed
            multiple times, if the sector is multi-dimensional. The Hilbert Space of a spin-one-half
            D.O.F. can e.g. be created as ``ElementarySpace.from_basis(su2, [spin_half, spin_half])``
            or as ``ElementarySpace.from_defining_sectors(su2, [spin_half])``. In the former case
            we need to list the same sector both for the spin up and spin down state.

        .. note ::
            This classmethod always creates ket-spaces with ``is_dual=False``. This is to make
            it unambiguous if `sectors_of_basis` refers to the :attr:`sector_decomposition` or the
            :attr:`defining_sectors`, since they coincide for ket spaces.
            Use :attr:`dual` or :meth:`as_bra_space` to create bra spaces.

        Parameters
        ----------
        symmetry: Symmetry
            The symmetry associated with this space.
        sectors_of_basis : iterable of iterable of int
            Specifies the basis. ``sectors_of_basis[n]`` is the sector of the ``n``-th basis element.
            In particular, for a ``d`` dimensional sector, we expect an integer multiple of ``d``
            occurrences. They need not be contiguous though. They will be grouped by order of
            appearance, such that they ``m``-th time a sector appears, that basis state is interpreted
            as the ``(m % d)``-th state of the multiplet.

        See Also
        --------
        :attr:`sectors_of_basis`
            Reproduces the `sectors_of_basis` parameter.
        from_defining_sectors
        """
        if not symmetry.can_be_dropped:
            msg = f'from_basis is meaningless for {symmetry}.'
            raise SymmetryError(msg)
        sectors_of_basis = np.asarray(sectors_of_basis, dtype=int)
        assert sectors_of_basis.shape[1] == symmetry.sector_ind_len
        # note: numpy.lexsort is stable, i.e. it preserves the order of equal keys.
        basis_perm = np.lexsort(sectors_of_basis.T)
        sectors = sectors_of_basis[basis_perm]
        diffs = find_row_differences(sectors, include_len=True)
        sectors = sectors[diffs[:-1]]  # [:-1] to exclude len
        dims = symmetry.batch_sector_dim(sectors)
        num_occurrences = diffs[1:] - diffs[:-1]  # how often each appears in the input sectors_of_basis
        multiplicities, remainders = np.divmod(num_occurrences, dims)
        if np.any(remainders > 0):
            msg = ('Sectors must appear in whole multiplets, i.e. a number of times that is an '
                   'integer multiple of their dimension.')
            raise ValueError(msg)
        return cls(symmetry=symmetry, defining_sectors=sectors, multiplicities=multiplicities,
                   is_dual=False, basis_perm=basis_perm)

    @classmethod
    def from_independent_symmetries(cls, independent_descriptions: list[ElementarySpace]
                                    ) -> ElementarySpace:
        """Create an ElementarySpace with multiple independent symmetries.

        Parameters
        ----------
        independent_descriptions : list of :class:`ElementarySpace`
            Each entry describes the resulting :class:`ElementarySpace` in terms of *one* of
            the independent symmetries. Spaces with a :class:`NoSymmetry` are ignored.
        """
        # OPTIMIZE this can be implemented better. if many consecutive basis elements have the same
        #          resulting sector, we can skip over all of them.
        assert len(independent_descriptions) > 0
        dim = independent_descriptions[0].dim
        assert all(s.dim == dim for s in independent_descriptions)
        # ignore those with no_symmetry
        independent_descriptions = [s for s in independent_descriptions if s.symmetry != no_symmetry]
        if len(independent_descriptions) == 0:
            # all descriptions had no_symmetry
            return cls.from_trivial_sector(dim=dim)
        symmetry = ProductSymmetry.from_nested_factors(
            [s.symmetry for s in independent_descriptions]
        )
        if not symmetry.can_be_dropped:
            msg = f'from_independent_symmetries is not supported for {symmetry}.'
            # TODO is there a way to define this? the straight-forward picture works only if we have
            #      a vector space and can identify states.
            #      note: this interface is more general than it needs to be. The use case in
            #            GroupedSite would allow us to specialize, if that is easier. A given state
            #            is in the trivial sector for all but one of the independent_descriptions.
            raise SymmetryError(msg)
        sectors_of_basis = np.concatenate([s.sectors_of_basis for s in independent_descriptions],
                                          axis=1)
        return cls.from_basis(symmetry, sectors_of_basis)

    @classmethod
    def from_largest_common_subspace(cls, *spaces: Space, is_dual: bool = False) -> ElementarySpace:
        """The largest common subspace of a list of spaces.

        The largest :class:`ElementarySpace` that :meth:`is_subspace_of` all of the `spaces`.
        I.e. the :attr:`sector_decomposition` is given by the "sector-wise minimum" of all
        multiplicities of the `spaces`.

        See Also
        --------
        is_subspace_of
        """
        if len(spaces) == 0:
            raise ValueError('Need at least one space')
        if len(spaces) == 1:
            return spaces[0].as_ElementarySpace(is_dual=is_dual)
        sp1, sp2, *more = spaces
        if more:
            # OPTIMIZE directly implement for many
            sp = ElementarySpace.from_largest_common_subspace(sp1, sp2)
            return ElementarySpace.from_largest_common_subspace(sp, *more, is_dual=is_dual)
        sectors = []
        mults = []
        if sp1.sector_order == 'sorted' == sp2.sector_order:
            for i, j in iter_common_sorted_arrays(sp1.sector_decomposition, sp2.sector_decomposition):
                sectors.append(sp1.sector_decomposition[i])
                mults.append(min(sp1.multiplicities[i], sp2.multiplicities[j]))
        else:
            # OPTIMIZE implementation for mixed orders? or just override this in ElementarySpace?
            for i, sector in enumerate(sp1.sector_decomposition):
                j = sp2.sector_decomposition_where(sector)
                if j is None:
                    continue
                sectors.append(sector)
                mults.append(min(sp1.multiplicities[i], sp2.multiplicities[j]))

        res = ElementarySpace.from_sector_decomposition(
            sp1.symmetry, sectors, mults, is_dual=is_dual, unique_sectors=True
        )
        # from_sector_decomposition potentially introduces a meaningless basis_perm,
        # which we want to ignore here.
        # OPTIMIZE (JU) then dont compute it in the first place?
        res._basis_perm = None
        res._inverse_basis_perm = None
        return res

    @classmethod
    def from_null_space(cls, symmetry: Symmetry, is_dual: bool = False) -> ElementarySpace:
        """The zero-dimensional space, i.e. the span of the empty set."""
        return cls(symmetry=symmetry, defining_sectors=symmetry.empty_sector_array,
                   multiplicities=np.zeros(0, int), is_dual=is_dual)

    @classmethod
    def from_defining_sectors(cls, symmetry: Symmetry, defining_sectors: SectorArray,
                              multiplicities: Sequence[int] = None, is_dual: bool = False,
                              basis_perm: ndarray = None, unique_sectors: bool = False,
                              return_sorting_perm: bool = False
                              ) -> ElementarySpace | tuple[ElementarySpace, ndarray]:
        """Similar to the constructor, but with fewer requirements.

        .. note ::
            Unlike :meth:`from_basis`, this method expects a multi-dimensional sector to be listed
            only once to mean its entire multiplet of basis states. The Hilbert Space of a spin-1/2
            D.O.F. can e.g. be created as ``ElementarySpace.from_basis(su2, [spin_half, spin_half])``
            or as ``ElementarySpace.from_defining_sectors(su2, [spin_half])``. In the former case
            we need to list the same sector both for the spin up and spin down state.

        Parameters
        ----------
        symmetry: Symmetry
            The symmetry associated with this space.
        defining_sectors: 2D array_like of int
            Like the :attr:`defining_sectors` attribute, but can be in any order and may contain
            duplicates (see `unique_sectors`).
        multiplicities: 1D array_like of int, optional
            How often each of the `defining_sectors` appears. A 1D array of positive integers with
            axis [s]. ``defining_sectors[i_s, :]`` appears ``multiplicities[i_s]`` times.
            If not given, a multiplicity ``1`` is assumed for all `defining_sectors`.
        is_dual: bool
            If the result is a bra- or a ket space, like the attribute :attr:`is_dual`.
            Note that this changes the meaning of the `defining_sectors`.
        basis_perm: ndarray, optional
            The permutation from the desired public basis to the basis described by
            `defining_sectors` and `multiplicities`.
        unique_sectors: bool
            If ``True``, the `sectors` are assumed to be duplicate-free.
        return_sorting_perm: bool
            If ``True``, the permutation ``np.lexsort(sectors.T)`` is returned too.

        Returns
        -------
        space: ElementarySpace
        sector_sort: 1D array, optional
            Only ``if return_sorting_perm``. The permutation that sorts the `defining_sectors`.
        """
        defining_sectors = np.asarray(defining_sectors, dtype=int)
        assert defining_sectors.ndim == 2 and defining_sectors.shape[1] == symmetry.sector_ind_len
        if multiplicities is None:
            multiplicities = np.ones((len(defining_sectors),), dtype=int)
        else:
            multiplicities = np.asarray(multiplicities, dtype=int)
            assert multiplicities.shape == ((len(defining_sectors),))

        # sort sectors
        if symmetry.can_be_dropped:
            num_states = symmetry.batch_sector_dim(defining_sectors) * multiplicities
            basis_slices = np.concatenate([[0], np.cumsum(num_states)], axis=0)
            defining_sectors, multiplicities, sort = _sort_sectors(defining_sectors, multiplicities)
            if len(defining_sectors) == 0:
                basis_perm = np.zeros(0, int)
            else:
                if basis_perm is None:
                    basis_perm = np.arange(np.sum(num_states))
                basis_perm = np.concatenate([basis_perm[basis_slices[i]: basis_slices[i + 1]]
                                            for i in sort])
        else:
            defining_sectors, multiplicities, sort = _sort_sectors(defining_sectors, multiplicities)
            assert basis_perm is None
        # combine duplicate sectors (does not affect basis_perm)
        if not unique_sectors:
            mult_slices = np.concatenate([[0], np.cumsum(multiplicities)], axis=0)
            diffs = find_row_differences(defining_sectors, include_len=True)
            # the convention is that for sectors with dim > 1, all copies of the first
            # state appear, then all copies of the second state, etc. At this point,
            # this order is not yet fully respected
            if basis_perm is not None and not symmetry.is_abelian:
                # updated basis_slices after sorting defining_sectors
                num_states = symmetry.batch_sector_dim(defining_sectors) * multiplicities
                basis_slices = np.concatenate([[0], np.cumsum(num_states)], axis=0)
                for i in range(len(diffs) - 1):
                    sector_dim = symmetry.sector_dim(defining_sectors[diffs[i]])
                    if sector_dim == 1:
                        continue
                    mults = multiplicities[diffs[i]:diffs[i + 1]]
                    offsets = np.concatenate([[0], np.cumsum(mults * sector_dim)])
                    sector_basis_perm = basis_perm[basis_slices[diffs[i]]:basis_slices[diffs[i + 1]]]
                    # take the basis_perm associated with the first states and make them contiguous,
                    # then go to the second state, etc.
                    new_perm = [sector_basis_perm[offsets[j] + k * mult:offsets[j] + (k + 1) * mult]
                                for k in range(sector_dim) for j, mult in enumerate(mults)]
                    new_perm = np.concatenate(new_perm)
                    basis_perm[basis_slices[diffs[i]]:basis_slices[diffs[i + 1]]] = new_perm

            multiplicities = mult_slices[diffs[1:]] - mult_slices[diffs[:-1]]
            defining_sectors = defining_sectors[diffs[:-1]]  # [:-1] to exclude len
        res = cls(symmetry=symmetry, defining_sectors=defining_sectors,
                  multiplicities=multiplicities, is_dual=is_dual, basis_perm=basis_perm)
        if return_sorting_perm:
            return res, sort
        return res

    @classmethod
    def from_sector_decomposition(cls, symmetry: Symmetry, sector_decomposition: SectorArray,
                                  multiplicities: Sequence[int] = None, is_dual: bool = False,
                                  basis_perm: ndarray = None, unique_sectors: bool = False
                                  ) -> ElementarySpace:
        """Create a :class:`ElementarySpace` that has a given :attr:`sector_decomposition`.

        Parameters
        ----------
        symmetry: Symmetry
            The symmetry associated with this space.
        sector_decomposition: 2D array_like of int
            Like the :attr:`sector_decomposition` attribute, but can be in any order and may contain
            duplicates (see `unique_sectors`).
        multiplicities: 1D array_like of int, optional
            How often each of the `sector_decomposition` appears. A 1D array of positive integers
            with axis [s]. ``sector_decomposition[i_s, :]`` appears ``multiplicities[i_s]`` times.
            If not given, a multiplicity ``1`` is assumed for all `sector_decomposition`.
        is_dual: bool
            If the result is a bra- or a ket space, like the attribute :attr:`is_dual`.
        basis_perm: ndarray, optional
            The permutation from the desired public basis to the basis described by
            `sector_decomposition` and `multiplicities`.
        unique_sectors: bool
            If ``True``, the `sectors` are assumed to be duplicate-free.

        See Also
        --------
        from_defining_sectors
        """
        sector_decomposition = np.asarray(sector_decomposition, int)
        assert sector_decomposition.ndim == 2 and sector_decomposition.shape[1] == symmetry.sector_ind_len
        if is_dual:
            defining_sectors = symmetry.dual_sectors(sector_decomposition)
        else:
            defining_sectors = sector_decomposition
        return cls.from_defining_sectors(symmetry=symmetry, defining_sectors=defining_sectors,
                                         multiplicities=multiplicities, is_dual=is_dual,
                                         basis_perm=basis_perm, unique_sectors=unique_sectors)

    @classmethod
    def from_trivial_sector(cls, dim: int = 1, symmetry: Symmetry = no_symmetry,
                            is_dual: bool = False, basis_perm: ndarray = None) -> ElementarySpace:
        """Create an ElementarySpace that lives in the trivial sector (i.e. it is symmetric).

        Parameters
        ----------
        dim : int
            The dimension of the space.
        symmetry : :class:`~cyten.groups.Symmetry`
            The symmetry of the space.
        is_dual : bool
            If the space should be bra or a ket space.
        """
        if dim == 0:
            return cls.from_null_space(symmetry=symmetry, is_dual=is_dual)
        return cls(symmetry=symmetry, defining_sectors=symmetry.trivial_sector[None, :],
                   multiplicities=[dim], is_dual=is_dual, basis_perm=basis_perm)

    @property
    def basis_perm(self) -> ndarray:
        """Permutation that translates between public and internal basis order.

        For the inverse permutation, see :attr:`inverse_basis_perm`.

        The tensor manipulations of ``cyten`` benefit from choosing a canonical order for the
        basis of vector spaces. This attribute translates between the "public" order of the basis,
        in which e.g. the inputs to :meth:`from_dense_block` are interpreted to this internal order,
        such that ``public_basis[basis_perm] == internal_basis``.
        The internal order is such that the basis vectors are grouped and sorted by sector.
        We can translate indices as ``public_idx == basis_perm[internal_idx]``.
        Only available if ``symmetry.can_be_dropped``, as otherwise there is no well-defined
        notion of a basis.

        ``_basis_perm`` is the internal version which may be ``None`` if the permutation is trivial.
        See also :meth:`apply_basis_perm`.
        """
        if not self.symmetry.can_be_dropped:
            msg = f'basis_perm is meaningless for {self.symmetry}.'
            raise SymmetryError(msg)
        if self._basis_perm is None:
            return np.arange(self.dim)
        return self._basis_perm

    @basis_perm.setter
    def basis_perm(self, basis_perm):
        if basis_perm is None:
            self._basis_perm = None
            self._inverse_basis_perm = None
        else:
            self._basis_perm = basis_perm
            self._inverse_basis_perm = inverse_permutation(basis_perm)

    @property
    def inverse_basis_perm(self) -> ndarray:
        """Inverse permutation of :attr:`basis_perm`."""
        if not self.symmetry.can_be_dropped:
            msg = f'basis_perm is meaningless for {self.symmetry}.'
            raise SymmetryError(msg)
        if self._inverse_basis_perm is None:
            return np.arange(self.dim)
        return self._inverse_basis_perm

    @inverse_basis_perm.setter
    def inverse_basis_perm(self, inverse_basis_perm):
        if inverse_basis_perm is None:
            self._basis_perm = None
            self._inverse_basis_perm = None
        else:
            self._basis_perm = inverse_permutation(inverse_basis_perm)
            self._inverse_basis_perm = inverse_basis_perm

    @property
    def sectors_of_basis(self):
        """The sector (from the :attr:`sector_decomposition`) of each basis vector."""
        if not self.symmetry.can_be_dropped:
            msg = f'sectors_of_basis is meaningless for {self.symmetry}.'
            raise SymmetryError(msg)
        # build in internal basis, then permute
        res = np.zeros((self.dim, self.symmetry.sector_ind_len), dtype=int)
        for sect, slc in zip(self.sector_decomposition, self.slices):
            res[slice(*slc), :] = sect[None, :]
        return self.apply_basis_perm(res, inverse=True)

    def __repr__(self, show_symmetry: bool = True, one_line=False):
        ClsName = type(self).__name__
        indent = printoptions.indent * ' '

        # try to show everything, then less and less
        for full_sectors, summarized_sectors, symmetry in [(True, False, show_symmetry),
                                                           (False, True, show_symmetry),
                                                           (False, False, show_symmetry),
                                                           (False, False, False)]:
            if full_sectors and (3 * self.defining_sectors.size > printoptions.linewidth):
                # there is no chance to print all sectors in one line
                continue

            items = []

            if symmetry:
                items.append(f'symmetry={self.symmetry!r}')
            if full_sectors:
                def_sector_strs = [self.symmetry.sector_str(a) for a in self.defining_sectors]
                sector_dec_strs = [self.symmetry.sector_str(a) for a in self.sector_decomposition]
                items.append(f'defining_sectors={format_like_list(def_sector_strs)}')
                items.append(f'sector_decomposition={format_like_list(sector_dec_strs)}')
                items.append(f'multiplicities={format_like_list(self.multiplicities)}')
                if self._basis_perm is not None:
                    items.append(f'basis_perm={format_like_list(self._basis_perm)}')
            if summarized_sectors:
                items.append(f'num_sectors={self.num_sectors}')
                if self._basis_perm is not None:
                    items.append(f'basis_perm=[...]')
            items.append(f'is_dual={self.is_dual}')

            # try one line
            res = ClsName + '(' + ', '.join(items) + ')'
            if len(res) <= printoptions.linewidth:
                return res

            if not one_line:
                # try multi line
                items = [indent + i + ',' for i in items]
                maxlines_ok = len(items) + 2 <= printoptions.maxlines_spaces
                linewidth_ok = all(len(l) < printoptions.linewidth for l in items)
                if maxlines_ok and linewidth_ok:
                    return ClsName + '(\n' + '\n'.join(indent + i for i in items) + '\n)'

        raise RuntimeError  # one of the above returns should have triggered

    def __eq__(self, other):
        if not isinstance(other, ElementarySpace):
            return NotImplemented
        if self.is_dual != other.is_dual:
            return False
        if self.symmetry != other.symmetry:
            return False
        if self.num_sectors != other.num_sectors:  # check this first to safely compare later
            return False
        if not np.all(self.multiplicities == other.multiplicities):
            return False
        if not np.all(self.defining_sectors == other.defining_sectors):
            return False
        if (self._basis_perm is not None) or (other._basis_perm is not None):
            if not np.all(self.basis_perm == other.basis_perm):
                return False
        else:
            pass  # both permutations are trivial, thus equal
        return True

    def apply_basis_perm(self, arr, axis: int = 0, inverse: bool = False, pre_compose: bool = False):
        """Apply the basis_perm, i.e. form ``arr[self.basis_perm]``.

        This is the preferred method of accessing the permutation, since we may skip applying
        trivial permutations.

        Parameters
        ----------
        arr : numpy array
            The data to act on.
        axis : int
            Which axis of ``arr`` to act on. We use ``numpy.take(arr, perm, axis)``.
        inverse : bool
            If we should apply the inverse permutation :attr:`inverse_basis_perm` instead.
        pre_compose : bool
            If we should pre-compose instead, i.e. form ``basis_perm[arr]``.
            Note that in that case, `axis` is ignored.
        """
        # this implementation assumes _basis_perm. AbelianLegPipe overrides this method.
        perm = self._inverse_basis_perm if inverse else self._basis_perm
        if perm is None:
            # perm is identity permutation
            return arr
        if pre_compose:
            assert axis == 0
            return perm[arr]
        return np.take(arr, perm, axis=axis)

    def as_ElementarySpace(self, is_dual: bool = False) -> ElementarySpace:
        if bool(is_dual) == self.is_dual:
            return self
        return self.with_opposite_duality()

    def as_ket_space(self):
        """The ket space (``is_dual=False``) isomorphic or equal to self."""
        if not self.is_dual:
            return self
        return self.with_opposite_duality()

    def as_bra_space(self):
        """The bra space (``is_dual=False``) isomorphic or equal to self."""
        if self.is_dual:
            return self
        return self.with_opposite_duality()

    def change_symmetry(self, symmetry: Symmetry, sector_map: callable, injective: bool = False
                        ) -> ElementarySpace:
        return ElementarySpace.from_defining_sectors(
            symmetry=symmetry, defining_sectors=sector_map(self.defining_sectors),
            multiplicities=self.multiplicities, is_dual=self.is_dual, basis_perm=self._basis_perm,
            unique_sectors=injective
        )

    def direct_sum(self, *others: ElementarySpace) -> ElementarySpace:
        """Form the direct sum (i.e. stacking).

        The basis of the new space results from concatenating the individual bases.

        Spaces must have the same symmetry and is_dual.
        The result is a space with the same symmetry and is_dual, whose sectors are those
        that appear in any of the spaces and multiplicities are the sum of the multiplicities
        in each of the spaces.
        """
        if not others:
            return self
        assert all(o.symmetry == self.symmetry for o in others)
        assert all(o.is_dual == self.is_dual for o in others)
        if self.symmetry.can_be_dropped:
            offsets = np.cumsum([self.dim, *(o.dim for o in others)])
            basis_perm = np.concatenate(
                [self.basis_perm] + [o.basis_perm + n for o, n in zip(others, offsets)]
            )
        else:
            basis_perm = None
        return ElementarySpace.from_defining_sectors(
            symmetry=self.symmetry,
            defining_sectors=np.concatenate([self.defining_sectors, *(o.defining_sectors for o in others)]),
            multiplicities=np.concatenate([self.multiplicities, *(o.multiplicities for o in others)]),
            is_dual=self.is_dual, basis_perm=basis_perm
        )

    def drop_symmetry(self, which: int | list[int] = None):
        which, remaining_symmetry = _parse_inputs_drop_symmetry(which, self.symmetry)
        if which is None:
            return ElementarySpace.from_trivial_sector(
                dim=self.dim, symmetry=remaining_symmetry, is_dual=self.is_dual,
                basis_perm=self._basis_perm
            )
        mask = np.ones((self.symmetry.sector_ind_len,), dtype=bool)
        for i in which:
            start, stop = self.symmetry.sector_slices[i:i + 2]
            mask[start:stop] = False
        return self.change_symmetry(symmetry=remaining_symmetry,
                                    sector_map=lambda sectors: sectors[:, mask])

    @property
    def dual(self) -> ElementarySpace:
        return ElementarySpace(
            self.symmetry, defining_sectors=self.defining_sectors,
            multiplicities=self.multiplicities, is_dual=not self.is_dual,
            basis_perm=self._basis_perm
        )

    def parse_index(self, idx: int) -> tuple[int, int]:
        """Utility function to translate an index.

        Parameters
        ----------
        idx : int
            An index of the leg, labelling an element of the public computational basis of self.

        Returns
        -------
        sector_idx : int
            The index of the corresponding sector,
            indicating that the `idx`-th basis element lives in ``self.sector_decomposition[sector_idx]``.
        multiplicity_idx : int
            The index "within the sector", in ``range(sector_dim * self.multiplicities[sector_index])``.
        """
        if not self.symmetry.can_be_dropped:
            msg = f'parse_index is meaningless for {self.symmetry}.'
            raise SymmetryError(msg)
        idx = self.apply_basis_perm(idx, inverse=True, pre_compose=True)
        sector_idx = bisect.bisect(self.slices[:, 0], idx) - 1
        multiplicity_idx = idx - self.slices[sector_idx, 0]
        return sector_idx, multiplicity_idx

    def idx_to_sector(self, idx: int) -> Sector:
        sector_idx, _ = self.parse_index(idx)
        return self.sector_decomposition[sector_idx]

    def take_slice(self, blockmask: Block) -> ElementarySpace:
        """Take a "slice" of the leg, keeping only some of the basis states.

        Parameters
        ----------
        blockmask : 1D array-like of bool
            For every basis state of self, in the public basis order,
            if it should be kept (``True``) or discarded (``False``).
        """
        if not self.symmetry.can_be_dropped:
            msg = f'take_slice is meaningless for {self.symmetry}.'
            raise SymmetryError(msg)
        blockmask = np.asarray(blockmask, dtype=bool)
        blockmask = self.apply_basis_perm(blockmask)
        sectors = []
        mults = []
        for a, d_a, slc in zip(self.defining_sectors, self.sector_dims, self.slices):
            sector_mask = blockmask[slice(*slc)]
            per_basis_state = np.reshape(sector_mask, (-1, d_a))
            if not np.all(per_basis_state == per_basis_state[:, 0, None]):
                msg = 'Multiplets need to be kept or discarded as a whole.'
                raise ValueError(msg)
            num_kept = np.sum(sector_mask)
            assert num_kept % d_a == 0  # should be guaranteed by check above already, but to be sure...
            mult = num_kept // d_a
            if mult > 0:
                sectors.append(a)
                mults.append(mult)
        if len(sectors) == 0:
            sectors = self.symmetry.empty_sector_array
            mults = np.zeros(0, int)
        # build basis_perm for small leg.
        # it is determined by demanding
        #    a) that the following diagram commutes
        #
        #        (self, public) ---- self.basis_perm ---->  (self, internal)
        #         |                                           |
        #         v public_blockmask                          v projection_internal
        #         |                                           |
        #        (res, public) ----- small_leg_perm ----->  (res, internal)
        #
        #    b) that projection_internal is also just a mask (i.e it preserves ordering)
        #       which is given by public_blockmask[self.basis_perm]
        #
        # this allows us to internally (e.g. in the abelian backend) store only 1D boolean masks
        # as blocks.
        #
        # note blockmask is in the private basis order.
        basis_perm = rank_data(self.basis_perm[blockmask])
        return ElementarySpace(symmetry=self.symmetry, defining_sectors=sectors, multiplicities=mults,
                               is_dual=self.is_dual, basis_perm=basis_perm)

    def with_opposite_duality(self):
        """A space isomorphic to self with opposite ``is_dual`` attribute."""
        if self.is_dual:
            # already have the self.symmetry.dual_sectors(self.defining_sectors)
            dual_defining_sectors = self.sector_decomposition
        else:
            dual_defining_sectors = self.symmetry.dual_sectors(self.defining_sectors)
        # note: dual_defining_sectors are not sorted, but they are unique.
        return ElementarySpace.from_defining_sectors(
            symmetry=self.symmetry, defining_sectors=dual_defining_sectors,
            multiplicities=self.multiplicities, is_dual=not self.is_dual,
            basis_perm=self._basis_perm, unique_sectors=True
        )

    def with_is_dual(self, is_dual: bool) -> ElementarySpace:
        """A space isomorphic to self with given ``is_dual`` attribute."""
        if is_dual == self.is_dual:
            return self
        return self.with_opposite_duality()

    def save_hdf5(self, hdf5_saver, h5gr, subpath):

        hdf5_saver.save(self.defining_sectors, subpath + 'defining_sectors')
        hdf5_saver.save(self.sector_decomposition, subpath + 'sector_decomposition')
        hdf5_saver.save(self.sector_order, subpath + 'sector_order')
        hdf5_saver.save(self._basis_perm, subpath + '_basis_perm')
        hdf5_saver.save(self._inverse_basis_perm, subpath + '_inverse_basis_perm')
        hdf5_saver.save(self.multiplicities, subpath + 'multiplicities')
        hdf5_saver.save(self.symmetry, subpath + 'symmetry')
        hdf5_saver.save(self.dim, subpath + 'dim')
        hdf5_saver.save(self.num_sectors, subpath + 'num_sectors')
        hdf5_saver.save(self.slices, subpath + 'slices')
        hdf5_saver.save(self.sector_dims, subpath + 'sector_dims')

        h5gr.attrs['is_dual'] = self.is_dual

    @classmethod
    def from_hdf5(cls, hdf5_loader, h5gr, subpath):

        obj = cls.__new__(cls)
        hdf5_loader.memorize_load(h5gr, obj)

        obj.defining_sectors = hdf5_loader.load(subpath + 'defining_sectors')
        obj.sector_decomposition = hdf5_loader.load(subpath + 'sector_decomposition')
        obj.sector_order = hdf5_loader.load(subpath + 'sector_order')
        obj._basis_perm = hdf5_loader.load(subpath + '_basis_perm')
        obj._inverse_basis_perm = hdf5_loader.load(subpath + '_inverse_basis_perm')
        obj.multiplicities = hdf5_loader.load(subpath + 'multiplicities')
        obj.symmetry = hdf5_loader.load(subpath + 'symmetry')
        obj.dim = hdf5_loader.load(subpath + 'dim')
        obj.num_sectors = hdf5_loader.load(subpath + 'num_sectors')
        obj.slices = hdf5_loader.load(subpath + 'slices')
        obj.sector_dims = hdf5_loader.load(subpath + 'sector_dims')
        obj.is_dual = hdf5_loader.get_attr(h5gr, 'is_dual')

        return obj


class TensorProduct(Space):
    """Represents a tensor product of :class:`Spaces`s, e.g. the (co-)domain of a tensor.

    Attributes
    ----------
    factors : list[Space | LegPipe]
        The factors in the tensor product, e.g. some of the legs of a tensor.
    num_factors : int
        The number of :attr:`factors`.
    _sector_decomposition, _multiplicities
        If the sectors, multiplicities are already known, recomputation can be skipped.
        Warning: If given, they are not checked for correctness!

    See Also
    --------
    LegPipe
        A :class:`LegPipe` has the same mathematical idea as the :class:`TensorProduct`.
        There are two main differences:
        Firstly, for a :class:`TensorProduct`, we compute the :attr:`sector_decomposition`, which
        we do not do for a :class`LegPipe`. This is reflected in the fact that only
        :class:`TensorProduct`s are :class:`Space`s, while :class:`LegPipe`s are not.
        Secondly, we only keep track of duality with an explicit flag for :class:`Leg`s, to have
        arrows on our tensor legs. A :class:`TensorProduct` has no ``is_dual`` attribute.
    """
    
    def __init__(self, factors: list[Space | LegPipe], symmetry: Symmetry = None,
                 _sector_decomposition: SectorArray = None, _multiplicities: SectorArray = None):
        self.num_factors = num_factors = len(factors)
        if symmetry is None:
            if num_factors == 0:
                raise ValueError('If spaces is empty, the symmetry arg is required.')
            symmetry = factors[0].symmetry
        if not all(sp.symmetry == symmetry for sp in factors):
            raise SymmetryError('Incompatible symmetries.')
        self.symmetry = symmetry  # need to set this early, for use in _calc_sectors
        self.factors = factors[:]
        if _sector_decomposition is None or _multiplicities is None:
            if _sector_decomposition is not None or _multiplicities is not None:
                msg = 'Need both _sectors and _multiplicities to skip recomputation. Got just one.'
                warnings.warn(msg)
            _sector_decomposition, _multiplicities = self._calc_sectors(factors)
        Space.__init__(self, symmetry=symmetry, sector_decomposition=_sector_decomposition,
                       multiplicities=_multiplicities, sector_order='sorted')

    def test_sanity(self):
        assert len(self.factors) == self.num_factors
        for sp in self.factors:
            sp.test_sanity()
        Space.test_sanity(self)

    # CLASSMETHODS

    @classmethod
    def from_partial_products(cls, *factors: TensorProduct) -> TensorProduct:
        r"""Form the :class:`TensorProduct` of all :attr:`spaces` from partial products.

        The result has as :attr:`spaces` all those spaces that appear on the `factors`.
        I.e. we form :math:`V_1 \otimes V_2 \otimes W_1 \otimes W_2 \dots` from
        :math:`V_1 \otimes V_2` and :math:`W_1 \otimes W_2 \dots`.
        """
        spaces = factors[0].factors[:]
        symmetry = factors[0].symmetry
        for f in factors[1:]:
            spaces.extend(f.factors)
            assert f.symmetry == symmetry, 'Mismatched symmetries'
        isomorphic = TensorProduct(factors=factors, symmetry=symmetry)
        # forming isomorphic performs the fusion more efficiently, since it uses the partially
        # fused [f.sectors for f in factors] instead of the flat [s.factors for f in factors for s in f.factors]
        return TensorProduct(factors=spaces, symmetry=symmetry,
                             _sector_decomposition=isomorphic.sector_decomposition,
                             _multiplicities=isomorphic.multiplicities)

    # PROPERTIES

    @property
    def dual(self):
        sectors = self.symmetry.dual_sectors(self.sector_decomposition)
        sectors, mults, _ = _sort_sectors(sectors, self.multiplicities)
        return TensorProduct([sp.dual for sp in reversed(self.factors)], symmetry=self.symmetry,
                             _sector_decomposition=sectors, _multiplicities=mults)


    @property
    def flat_legs(self) -> list[ElementarySpace]:
        return _make_flat_legs(self.factors)

    # METHODS

    def block_size(self, coupled: Sector | int) -> int:
        """The size of a block.

        Parameters
        ----------
        coupled : Sector or int
            Specify the coupled sector, either directly as a sector or as an integer, which
            is interpreted as an index, i.e. is equivalent to the sector
            ``self.sector_decomposition[coupled]``.
        """
        if isinstance(coupled, int):
            return self.multiplicities[coupled]
        return self.sector_multiplicity(coupled)

    def change_symmetry(self, symmetry, sector_map, injective=False):
        sectors = sector_map(self.sector_decomposition)
        multiplicities = self.multiplicities
        if not injective:
            sectors, multiplicities, _ = _unique_sorted_sectors(sectors, multiplicities)
        else:
            sectors, multiplicities, _ = _sort_sectors(sectors, multiplicities)
        return TensorProduct(
            [space.change_symmetry(symmetry, sector_map, injective)
             for space in self.factors],
            symmetry=self.symmetry, _sector_decomposition=sectors, _multiplicities=multiplicities
        )

    def drop_symmetry(self, which=None):
        which, remaining_symmetry = _parse_inputs_drop_symmetry(which, self.symmetry)
        if which is None:
            sectors = self.symmetry.trivial_sector[None, :]
            multiplicities = [self.dim]
        else:
            mask = np.ones((self.symmetry.sector_ind_len,), dtype=bool)
            for i in which:
                start, stop = self.symmetry.sector_slices[i:i + 2]
                mask[start:stop] = False
            sectors = self.sector_decomposition[mask, :]
            multiplicities = self.multiplicities
            sectors, multiplicities, _ = _unique_sorted_sectors(sectors, multiplicities)
        return TensorProduct(
            [space.drop_symmetry(which) for space in self.factors], symmetry=remaining_symmetry,
            _sector_decomposition=sectors, _multiplicities=multiplicities
        )

    # def flat_legs(self) -> list[Space]:
    #     """Flatten any pipes in the :attr:`factors`, recursively."""
    #     return _flatten_leg_pipes(self.factors)

    def flat_leg_idcs(self, i: int) -> list[int]:
        """All indices into the :meth:`flat_legs` that the leg ``factors[i]`` flattens to."""
        # OPTIMIZE could just add the lengths without building the actual lists...
        start = len(_flatten_leg_pipes(self.factors[:i]))
        num = len(_flatten_leg_pipes(self.factors[i:i+1]))
        return list(range(start, start + num))

    def forest_block_size(self, uncoupled: tuple[Sector], coupled: Sector) -> int:
        """The size of a forest-block"""
        # OPTIMIZE ?
        num_trees = len(fusion_trees(self.symmetry, uncoupled, coupled))
        return num_trees * self.tree_block_size(uncoupled)

    def forest_block_slice(self, uncoupled: tuple[Sector], coupled: Sector) -> slice:
        """The range of indices of a forest-block within its block, as a slice."""
        offset = 0
        for unc, mults in self.iter_uncoupled():
            if all(np.all(a == b) for a, b in zip(unc, uncoupled)):
                break
            tree_block_size = np.prod(mults)
            forest_block_size = len(fusion_trees(self.symmetry, unc, coupled)) * tree_block_size
            offset += forest_block_size
        else:  # no break occurred
            raise ValueError('Uncoupled sectors incompatible')
        size = self.forest_block_size(uncoupled, coupled)
        return slice(offset, offset + size)

    def insert_multiply(self, other: Space, pos: int) -> TensorProduct:
        """Insert a new space into the product at position `pos`."""
        isomorphic = TensorProduct([self, other])
        return TensorProduct(self.factors[:pos] + [other] + self.factors[pos:],
                             symmetry=self.symmetry,
                             _sector_decomposition=isomorphic.sector_decomposition,
                             _multiplicities=isomorphic.multiplicities)

    def iter_tree_blocks(self, coupled: Sequence[Sector]
                         ) -> Generator[tuple[FusionTree, slice, np.ndarray, int], None, None]:
        """Iterate over tree blocks. Helper function for :class:`FusionTreeBackend`.

        See :ref:`fusion_tree_backend__blocks` for definitions of blocks and tree blocks.

        Yields
        ------
        tree : FusionTree
            A fusion tree whose uncoupled sectors are consistent with `self` and whose
            coupled sector is ``coupled[i]``
        slc : slice
            The slice of the tree-block associated with `tree` in its block.
        mults : 1D array of int
            The multiplicities of the uncoupled sectors of `tree` within their ``self.factor``.
        i : int
            The index of the current coupled sector in `coupled`

        See Also
        --------
        iter_forest_blocks
        iter_uncoupled
        """
        # OPTIMIZE some users in FTBackend ignore some of the yielded values.
        #          is that ok performance wise or should we have special case iterators?
        if any(not isinstance(sp, ElementarySpace) for sp in self.factors):
            # if there are pipes, this should not be called.
            raise RuntimeError('iter_tree_blocks can not deal with pipes')
        are_dual = [sp.is_dual for sp in self.factors]
        for i, c in enumerate(coupled):
            start = 0  # start index of the current tree block within the block
            for uncoupled, mults in self.iter_uncoupled():
                tree_block_size = prod(mults)
                for tree in fusion_trees(self.symmetry, uncoupled, c, are_dual):
                    yield tree, slice(start, start + tree_block_size), mults, i
                    start += tree_block_size

    def iter_forest_blocks(self, coupled: Sequence[Sector]
                           ) -> Generator[tuple[tuple[Sector], slice, int], None, None]:
        """Iterate over forest blocks. Helper function for :class:`FusionTreeBackend`.

        See :ref:`fusion_tree_backend__blocks` for definitions of blocks and forest blocks.

        Yields
        ------
        uncoupled : tuple of Sector
            A tuple of uncoupled sectors that can fuse to a coupled sector ``coupled[i]``
        slc : slice
            The slice of the tree-block associated with `tree` in its block.
        i : int
            The index of the current coupled sector in `coupled`

        See Also
        --------
        iter_tree_blocks
        iter_uncoupled
        """
        for i, c in enumerate(coupled):
            start = 0
            for uncoupled, mults in self.iter_uncoupled():
                tree_block_size = np.prod(mults)
                num_trees = len(fusion_trees(self.symmetry, uncoupled, c))
                forest_block_width = num_trees * tree_block_size
                if forest_block_width == 0:
                    continue
                slc = slice(start, start + forest_block_width)
                yield uncoupled, slc, i
                start += forest_block_width

    def iter_uncoupled(self, yield_slices: bool = False
                       ) -> Union[Generator[tuple[SectorArray, np.ndarray], None, None],
                                  Generator[tuple[SectorArray, np.ndarray, list[slice]], None, None]]:
        """Iterate over all combinations of sectors from the :attr:`factors`.

        Assumes that all the :attr:`factors` are :class:`ElementarySpaces`, i.e. pipes
        are not supported.

        Yields
        ------
        uncoupled : 2D array of int
            A combination of uncoupled sectors, where
            ``uncoupled[i] == self.factors[i].sector_decomposition[some_idx]``.
        multiplicities : 1D array of int
            The corresponding multiplicities
            ``multiplicities[i] == self.factors[i].multiplicities[some_idx]``.
        slices : list of slice, optional
            Only if ``yield_slices``, the corresponding entry of :attr:`Space.slices`, as a slice.
            I.e. ``slices[i] == slice(*self.factors[i].slices[some_idx])``.

        Note
        ----
        For a TensorProduct of zero spaces, i.e. with ``num_factors == 0``,
        we *do* yield once, where the yielded arrays are empty (e.g. ``len(uncoupled) == 0``).
        """
<<<<<<< HEAD
        # if not all(isinstance(f, ElementarySpace) for f in self.factors):
        #     raise RuntimeError('iter_uncoupled can not deal with pipes.')
        if self.num_factors == 0:
            yield self.symmetry.empty_sector_array
            return
        for unc in it.product(*(s.sector_decomposition for s in self.flat_legs)):
            yield np.array(unc, int)
=======
        if not all(isinstance(f, ElementarySpace) for f in self.factors):
            raise RuntimeError('iter_uncoupled can not deal with pipes.')
        for idcs in it.product(*(range(s.num_sectors) for s in self.factors)):
            a = np.array([self.factors[n].sector_decomposition[i] for n, i in enumerate(idcs)], int)
            m = np.array([self.factors[n].multiplicities[i] for n, i in enumerate(idcs)], int)
            if yield_slices:
                slcs = [slice(*self.factors[n].slices[i]) for n, i in enumerate(idcs)]
                yield a, m, slcs
            else:
                yield a, m
>>>>>>> b331a7c7

    def left_multiply(self, other: Space) -> TensorProduct:
        """Add a new factor at the left / beginning of the spaces"""
        return self.insert_multiply(other, 0)

    def permuted(self, perm: Sequence[int]) -> TensorProduct:
        """A product of the same :attr:`factors` in a different order."""
        assert len(perm) == self.num_factors
        assert set(perm) == set(range(self.num_factors))
        return TensorProduct(
            factors=[self.factors[i] for i in perm],
            symmetry=self.symmetry,
            _sector_decomposition=self.sector_decomposition,
            _multiplicities=self.multiplicities
        )

    def right_multiply(self, other: Space) -> TensorProduct:
        """Add a new factor at the right / end of the spaces"""
        return self.insert_multiply(other, -1)

    def tree_block_size(space: TensorProduct, uncoupled: tuple[Sector]) -> int:
        """The size of a tree-block"""
        # OPTIMIZE ?
        return prod(s.sector_multiplicity(a) for s, a in zip(_make_flat_legs(space.factors), uncoupled))

    def tree_block_slice(self, tree: FusionTree) -> slice:
        """The range of indices of a tree-block within its block, as a slice."""
        # OPTIMIZE ?
        start = 0
        for unc, mults in self.iter_uncoupled():
            tree_block_size = np.prod(mults)
            if all(np.all(a == b) for a, b in zip(unc, tree.uncoupled)):
                break
            num_trees = len(fusion_trees(self.symmetry, unc, tree.coupled))
            start += num_trees * tree_block_size
        else:  # no break occurred
            raise ValueError('Uncoupled sectors incompatible')
        tree_idx = fusion_trees(self.symmetry, tree.uncoupled, tree.coupled, tree.are_dual).index(tree)
        start += tree_block_size * tree_idx
        return slice(start, start + tree_block_size)

    # DUNDERS AND INTERNAL HELPERS

    def __eq__(self, other):
        if not isinstance(other, TensorProduct):
            return NotImplemented
        if self.num_factors != other.num_factors:
            return False
        if self.symmetry != other.symmetry:
            return False
        return all(s1 == s2 for s1, s2 in zip(self.factors, other.factors))

    def __getitem__(self, idx):
        return self.factors[idx]

    def __iter__(self):
        return iter(self.factors)

    def __len__(self):
        return self.num_factors

    def __repr__(self, show_symmetry: bool = True, one_line=False):
        ClsName = type(self).__name__
        indent = printoptions.indent * ' '

        for mode in [(True, False, True, show_symmetry), (False, True, True, show_symmetry),
                     (True, False, False, show_symmetry), (False, True, False, show_symmetry),
                     (False, False, False, show_symmetry), (False, False, False, False)]:
            full_sectors, summarized_sectors, show_all_factors, symmetry = mode

            if full_sectors and (3 * self.sector_decomposition.size > printoptions.linewidth):
                # there is no chance to print all sectors in one line
                continue

            # populate two lists; one intended for single line, one for multiline
            one_line_items = []
            lines = [f'{ClsName}(']
            if symmetry:
                one_line_items.append(f'symmetry={self.symmetry!r}')
                lines.append(f'{indent}symmetry={self.symmetry!r},')
            if show_all_factors:
                reprs = [f.__repr__(show_symmetry=False, one_line=True) for f in self.factors]
                one_line_items.append(f'factors=[{", ".join(reprs)}]')
                lines.append(f'{indent}factors=[')
                for r in reprs:
                    lines.append(f'{indent}{indent}{r},')
                lines.append(f'{indent}],')
            else:
                one_line_items.append(f'num_factors={self.num_factors}')
                lines.append(f'{indent}num_factors={self.num_factors},')
            if full_sectors:
                sector_strs = [self.symmetry.sector_str(a) for a in self.sector_decomposition]
                new_items = [f'sector_decomposition={format_like_list(sector_strs)}',
                             f'multiplicities={format_like_list(self.multiplicities)}']
                one_line_items.extend(new_items)
                lines.extend(indent + i + ',' for i in new_items)
            if summarized_sectors:
                one_line_items.append(f'num_sectors={self.num_sectors}')
                lines.append(f'{indent}num_sectors={self.num_sectors},')
            lines.append(')')

            # try one line
            res = ClsName + '(' + ', '.join(one_line_items) + ')'
            if len(res) <= printoptions.linewidth:
                return res

            if not one_line:
                # try multi line
                maxlines_ok = len(lines) <= printoptions.maxlines_spaces
                linewidth_ok = all(len(l) < printoptions.linewidth for l in lines)
                if maxlines_ok and linewidth_ok:
                    return '\n'.join(lines)

        raise RuntimeError  # one of the above returns should have triggered

    def _calc_sectors(self, factors: list[Space | Leg]) -> tuple[SectorArray, ndarray]:
        """Helper function for :meth:`__init__`"""
<<<<<<< HEAD
        # TODO (JU) FTBackend: when a tensor is built, we often iterate over fusion-trees, which
        #           effectively already computes the fusion here. avoid this double computation

        factors=_make_flat_legs(factors)
=======
>>>>>>> b331a7c7
        if len(factors) == 0:
            return self.symmetry.trivial_sector[None, :], np.ones([1], int)

        # need the sector decomposition of each factor. easiest way: convert to Space
        # OPTIMIZE is this optimal? should we store the f.as_Space() for later use?
        factors = [f.as_Space() for f in factors]

        if len(factors) == 1:
            sectors = factors[0].sector_decomposition
            mults = factors[0].multiplicities
            if factors[0].sector_order == 'sorted':
                return sectors, mults
            perm = np.lexsort(sectors.T)
            return sectors[perm], mults[perm]

        if self.symmetry.is_abelian:
            grid = make_grid([space.num_sectors for space in factors], cstyle=False)
            sectors = self.symmetry.multiple_fusion_broadcast(
                *(sp.sector_decomposition[gr] for sp, gr in zip(factors, grid.T))
            )
            multiplicities = np.prod(
                [space.multiplicities[gr] for space, gr in zip(factors, grid.T)],
                axis=0
            )
            sectors, multiplicities, _ = _unique_sorted_sectors(sectors, multiplicities)
            return sectors, multiplicities

        # define recursively
        sectors, mults = self._calc_sectors(factors[:-1])
        sector_arrays = []
        mult_arrays = []
        for s2, m2 in zip(factors[-1].sector_decomposition, factors[-1].multiplicities):
            for s1, m1 in zip(sectors, mults):
                new_sects = self.symmetry.fusion_outcomes(s1, s2)
                sector_arrays.append(new_sects)
                if self.symmetry.fusion_style <= FusionStyle.multiple_unique:
                    new_mults = m1 * m2 * np.ones(len(new_sects), dtype=int)
                else:
                    # OPTIMIZE support batched N symbol?
                    new_mults = m1 * m2 * np.array([self.symmetry._n_symbol(s1, s2, c) for c in new_sects], dtype=int)
                mult_arrays.append(new_mults)
        sectors, multiplicities, _ = _unique_sorted_sectors(
            np.concatenate(sector_arrays, axis=0),
            np.concatenate(mult_arrays, axis=0)
        )
        return sectors, multiplicities

    def save_hdf5(self, hdf5_saver, h5gr, subpath):

        hdf5_saver.save(self.factors, subpath + 'factors')
        hdf5_saver.save(self.slices, subpath + 'slices')
        hdf5_saver.save(self.symmetry, subpath + 'symmetry')
        hdf5_saver.save(self.num_sectors, subpath + 'num_sectors')
        hdf5_saver.save(self.num_factors, subpath + 'num_factors')
        hdf5_saver.save(self.sector_decomposition, subpath + 'sector_decomposition')
        hdf5_saver.save(self.sector_order, subpath + 'sector_order')
        hdf5_saver.save(self.dim, subpath + 'dim')
        hdf5_saver.save(self.multiplicities, subpath + 'multiplicities')
        hdf5_saver.save(self.sector_dims, subpath + 'sector_dims')

    @classmethod
    def from_hdf5(cls, hdf5_loader, h5gr, subpath):

        obj = cls.__new__(cls)

        hdf5_loader.memorize_load(h5gr, obj)

        obj.factors = hdf5_loader.load(subpath + 'factors')
        obj.slices = hdf5_loader.load(subpath + 'slices')
        obj.symmetry = hdf5_loader.load(subpath + 'symmetry')
        obj.num_sectors = hdf5_loader.load(subpath + 'num_sectors')
        obj.num_factors = hdf5_loader.load(subpath + 'num_factors')
        obj.sector_decomposition = hdf5_loader.load(subpath + 'sector_decomposition')
        obj.sector_order = hdf5_loader.load(subpath + 'sector_order')
        obj.dim = hdf5_loader.load(subpath + 'dim')
        obj.multiplicities = hdf5_loader.load(subpath + 'multiplicities')
        obj.sector_dims = hdf5_loader.load(subpath + 'sector_dims')

        return obj


class AbelianLegPipe(LegPipe, ElementarySpace):
    r"""Special case of a :class:`LegPipe` for abelian group symmetries.

    This class essentially exists to allow specialized handling of combined legs in the
    :class:`AbelianBackend`. For this backend, we want to treat combined legs, i.e. pipes, exactly
    the same as regular legs. This is why this class also inherits from :class:`ElementarySpace`,
    which are the "uncombined" legs. Crucially, this allows the pipe to have
    :attr:`defining_sectors` for the :attr:`cyten.backends.abelian.AbelianBackendData.block_inds`
    to point to, to have a well-behaved :attr:`is_dual` attribute and to have a :attr:`basis_perm`,
    which can account for the basis permutation that is induced by going from sectors of the
    individual legs to a sorted list of coupled sectors on the pipe.

    Attributes
    ----------
    legs:
        The individual legs that form this pipe, and that the pipe can be split into.
        In particular, these are such that the pipe, as an :class:`ElementarySpace`, is isomorphic
        to their tensor product ``TensorProduct(legs)``, i.e. has the same :attr:`sector_decomposition`.
    combine_cstyle : bool
        The leg pipe defines an order in which multi-indices (one per leg) are combined into
        a single index. This can either be C-style (where the index for the last leg is varied the
        fastest) or F-style (where the first index is varied the fastest). For compatibility with
        the default behavior of ``np.reshape``, we favor C-style. However, if the `legs` were in
        the domain (at the bottom) of a tensor before combining, the conventional leg order implies
        a reversal of their order in ``Tensor.legs``. Thus, pipes in the domain should have F-style
        combine. Consistent with this expectation, the style is flipped on taking the :attr:`dual`
    sector_strides : 1D numpy array of int
        Strides for the shape ``[leg.num_sectors for leg in self.legs]``. Is either C-style or
        F-style, depending on `combine_cstyle`. This allows one-to-one mapping between multi-indices
        (one block_ind per space) to a single index. Used in :meth:`AbelianBackend.combine_legs`.
    fusion_outcomes_sort : 1D numpy array of int
        The permutation that sorts the list of fusion outcomes.
        To calculate the :attr:`sector_decomposition` of the pipe, we go through all combinations
        of sectors from the :attr:`legs` in F-style order, i.e. varying sectors from the first leg
        the fastest. For each combination of sectors, we perform their fusion, which yields a single
        sector in the abelian case assumed here. The resulting list of fused sectors is in general
        neither sorted nor unique. This permutation (stable) sorts the resulting list.
        We use F-style to match the sorting convention of :attr:`block_ind_map`.
    block_ind_map_slices : 1D numpy array of int
        Slices for embedding the unique fused sectors in the sorted list of all fusion outcomes.
        Shape is ``(K,)`` where ``K == pipe.num_sectors + 1``.
        Fusing all sectors from the :attr:`sector_decomposition` of all legs and sorting the
        outcomes gives a list which contains (in general) duplicates.
        The slice ``block_ind_map_slices[n]:block_ind_map_slices[n + 1]`` within this sorted list
        contains the same entry, namely ``pipe.sector_decomposition[n]``.
        Used in :math:`AbelianBackend.split_legs`.
    block_ind_map : 2D numpy array of int
        Map for the embedding of uncoupled to coupled indices, see notes below.
        Shape is ``(M, N)`` where ``M`` is the number of combinations of sectors,
        i.e. ``M == prod(leg.num_sectors for leg in legs)`` and ``N == 3 + len(legs)``.

    Notes
    -----
    In ``numpy``, combining legs is usually done via ``np.reshape``.
    There, mapping indices :math:`i,j,... \rightarrow k` amounted to
    :math:`k = s_1*i + s_2*j + ...` for appropriate strides :math:`s_1,s_2`.

    In the symmetric case, however, we want to group and sort the :math:`k` by sector, so we must
    implicitly permute as well. The details of this grouping depend on if the pipe is in the domain
    or codomain. Let us assume that all legs are in the codomain first.
    The reordering is encoded in :attr:`block_ind_map` as follows.

    Each block index combination :math:`(i_1, ..., i_{nlegs})` of the ``nlegs=len(legs)``
    input :class:`ElementarySpace`s will end up getting placed in some slice :math:`a_j:a_{j+1}`
    of the resulting :class:`AbelianLegPipe`. Within this slice, the data is simply reshaped in
    usual row-major fashion ('C'-order), i.e., with strides :math:`s_1 > s_2 > ...` given by the
    block size, if the legs are in the codomain (for domain, see below).

    It will be a subslice of a new total block in the `AbelianLegPipe` labelled by block index
    :math:`J`. We fuse sectors according to the rule::

        pipe.sector_decomposition[J] == pipe.symmetry.multiple_fusion(
            *[l.sector_decomposition[i_l] for i_l, l in zip(block_index_combination, pipe.legs)]
        )

    Since many sector combinations can fuse to the same coupled sector,
    in general there will be many tuples :math:`(i_1, ..., i_{nlegs})` belonging to the same
    block :math:`J` in the `AbelianLegPipe`.

    The rows of :attr:`block_ind_map` are precisely the collections of
    ``[b_{J,k}, b_{J,k+1}, i_1, . . . , i_{nlegs}, J]``.
    Here, :math:`b_k:b_{k+1}` denotes the slice of this block index combination *within*
    the total block `J`, i.e., ``b_{J,k} = a_j - self.slices[J]``.

    The rows of :attr:`block_ind_map` are sorted first by ``J``, then the ``i``.
    If the legs are in the codomain (for domain, see below) we sort by the ``i`` *in C-style order*,
    i.e. second by ``i_1``, then ``i_2``, ... and finally by ``i_{nlegs}``.
    In particular, that means that ``block_ind_map[:, [-2, -3, ..., 3, 2, -1]]``
    is ``np.lexsort( .T)``ed.
    Each ``J`` will have multiple rows, and the order in which they are stored in :attr:`block_inds`
    is the order the data is stored in the actual tensor.
    Thus, ``block_ind_map`` might look like ::

        [ ...,
        [ b_{J,k},   b_{J,k+1},  i_1,    ..., i_{nlegs}   , J,   ],
        [ b_{J,k+1}, b_{J,k+2},  i'_1,   ..., i'_{nlegs}  , J,   ],
        [ 0,         b_{J+1,1},  i''_1,  ..., i''_{nlegs} , J + 1],
        [ b_{J+1,1}, b_{J+1,2},  i'''_1, ..., i'''_{nlegs}, J + 1],
        ...]

    Now for pipes in the domain, the order of the :attr:`legs` is reversed compared to their
    appearance in ``pre_combine_tensor.legs``. Therefore, to stay consistent with the C-style order
    of combinations that pipes in the codomain have, we flip the style and sort by F-style instead.
    For reshaping the actual data, this has no effect, since data is relative to the
    ``tensor.legs`` and unaffected by this reversed leg order. For the sector combinations, however,
    we now take F-style combinations, such that e.g. the ``i`` in :attr:`block_ind_map` are
    sorted by F-style, such that the whole :attr:`block_ind_map` is ``np.lexsort( .T)``ed.
    This also affects the :attr:`basis_perm`, since we need to use F-style combinations when arguing
    about the order of public or internal basis of the pipe.
    """

    def __init__(self, legs: Sequence[ElementarySpace], is_dual: bool = False,
                 combine_cstyle: bool = True):
        LegPipe.__init__(self, legs=legs, is_dual=is_dual)
        assert self.symmetry.is_abelian and self.symmetry.can_be_dropped
        self.combine_cstyle = combine_cstyle
        sectors, mults = self._calc_sectors()  # also sets some attributes
        basis_perm = self._calc_basis_perm(mults)
        ElementarySpace.__init__(self, symmetry=self.symmetry, defining_sectors=sectors,
                                 multiplicities=mults, is_dual=is_dual, basis_perm=basis_perm)

    def test_sanity(self):
        for l in self.legs:
            assert isinstance(l, ElementarySpace)
            if isinstance(l, LegPipe):
                assert isinstance(l, AbelianLegPipe)
            l.test_sanity()
        # check self.sector_strides
        assert self.sector_strides.shape == (self.num_legs,)
        expect = make_stride([leg.num_sectors for leg in self.legs], cstyle=self.combine_cstyle)
        assert np.all(self.sector_strides == expect)
        # check block_ind_map_slices
        # note: we do not check for full correctness, just for consistency as slices
        assert self.block_ind_map_slices.shape == (self.num_sectors + 1,)
        assert self.block_ind_map_slices[0] == 0
        assert self.block_ind_map_slices[-1] == np.prod([l.num_sectors for l in self.legs])
        assert np.all(self.block_ind_map_slices[1:] >= self.block_ind_map_slices[:-1])
        # check block_ind_map
        M, N = self.block_ind_map.shape
        assert M == np.prod([leg.num_sectors for leg in self.legs])
        assert N == 3 + self.num_legs
        if self.combine_cstyle:
            # C style grid -> lexsorted after reversing column order (see notes)
            should_be_sorted = self.block_ind_map[:, [*reversed(range(2, N - 1)), -1]]
        else:
            # F style grid -> is lexsorted
            should_be_sorted = self.block_ind_map[:, 2:]
        assert np.all(np.lexsort(should_be_sorted.T) == np.arange(len(should_be_sorted)))
        for i, (b1, b2, *idcs, J) in enumerate(self.block_ind_map):
            if i > 0 and J == self.block_ind_map[i - 1][-1]:
                assert b1 == self.block_ind_map[i - 1][1]
            else:
                assert b1 == 0
            sectors = (leg.sector_decomposition[i] for i, leg in zip(idcs, self.legs))
            fused = self.symmetry.multiple_fusion(*sectors)
            assert np.all(fused == self.sector_decomposition[J])
        # call to super class(es)
        LegPipe.test_sanity(self)
        ElementarySpace.test_sanity(self)

    def as_Space(self):
        return self

    def as_ElementarySpace(self, is_dual: bool = False):
        return self.with_is_dual(is_dual=is_dual)

    @property
    def dual(self) -> AbelianLegPipe:
        return AbelianLegPipe([l.dual for l in reversed(self.legs)], is_dual=not self.is_dual,
                              combine_cstyle=not self.combine_cstyle)

    @property
    def is_trivial(self) -> bool:
        return ElementarySpace.is_trivial.fget(self)

    @classmethod
    def from_basis(cls, *a, **kw):
        raise TypeError('from_basis is not supported for AbelianLegPipe')

    @classmethod
    def from_independent_symmetries(cls, independent_descriptions):
        assert all(isinstance(i, AbelianLegPipe) for i in independent_descriptions)
        is_dual = independent_descriptions[0].is_dual
        assert all(i.is_dual == is_dual for i in independent_descriptions[1:])
        num_legs = independent_descriptions[0].num_legs
        assert all(i.num_legs == num_legs for i in independent_descriptions[1:])
        legs = [
            i_legs[0].from_independent_symmetries(i_legs)
            for i_legs in zip(*(i.legs for i in independent_descriptions))
        ]
        return cls(legs, is_dual=is_dual)

    @classmethod
    def from_null_space(cls, symmetry, is_dual=False):
        raise TypeError('from_null_space is not supported for AbelianLegPipe')

    @classmethod
    def from_defining_sectors(cls, *a, **kw):
        raise TypeError('from_defining_sectors is not supported for AbelianLegPipe')

    @classmethod
    def from_trivial_sector(cls, *a, **kw):
        raise TypeError('from_trivial_sector is not supported for AbelianLegPipe')

    def change_symmetry(self, symmetry, sector_map, injective=False):
        legs = [l.change_symmetry(symmetry, sector_map, injective) for l in self.legs]
        return AbelianLegPipe(legs, is_dual=self.is_dual, combine_cstyle=self.combine_cstyle)

    def drop_symmetry(self, which: int | list[int] = None):
        # OPTIMIZE can we avoid recomputation of fusion?
        legs = [l.drop_symmetry(which) for l in self.legs]
        return AbelianLegPipe(legs, is_dual=self.is_dual, combine_cstyle=self.combine_cstyle)

    def take_slice(self, blockmask):
        msg = (
            'Using `AbelianLegPipe.take_slice` loses the product (pipe) structure and results in '
            'a plain ElementarySpace. Explicitly convert using `as_ElementarySpace` to suppress '
            'this warning.'
        )
        warnings.warn(msg, stacklevel=2)
        return self.as_ElementarySpace(is_dual=self.is_dual).take_slice(blockmask)

    def with_opposite_duality(self):
        return AbelianLegPipe(legs=self.legs, is_dual=not self.is_dual,
                              combine_cstyle=self.combine_cstyle)

    def with_opposite_duality_and_combinestyle(self):
        return AbelianLegPipe(legs=self.legs, is_dual=not self.is_dual,
                              combine_cstyle=not self.combine_cstyle)


    def __eq__(self, other):
        res = LegPipe.__eq__(self, other)
        if res is NotImplemented:
            return res
        if not res:
            return False
        if self.combine_cstyle != other.combine_cstyle:
            return False
        return True

    def __repr__(self, show_symmetry: bool = True, one_line=False):
        ClsName = type(self).__name__
        indent = printoptions.indent * ' '
        
        for mode in [(0, 0, False, show_symmetry), (0, 0, True, show_symmetry),
                     (0, 1, True, show_symmetry), (0, 2, True, show_symmetry),
                     (1, 2, True, show_symmetry), (2, 2, True, show_symmetry),
                     (2, 2, True, False)]:
            sector_mode, child_mode, summarize_basis_perm, symmetry = mode
            # sector_mode:  0=show full arrays , 1=show only nums, 2=dont show
            # child_mode: 0=show full , 1=force one-line each, 2=show only num
            # summarize_basis_perm: bool

            if (sector_mode == 0) and (3 * self.sector_decomposition.size > printoptions.linewidth):
                # there is no chance to print all sectors in one line
                continue

            # populate two lists; one intended for single line, one for multiline
            # this is because lines behaves differently when dealing with the children / self.legs
            one_line_items = []
            lines = [f'{ClsName}(']

            if symmetry:
                one_line_items.append(f'symmetry={self.symmetry!r}')
                lines.append(f'{indent}symmetry={self.symmetry!r},')

            if child_mode < 2:
                reprs = [f.__repr__(show_symmetry=False, one_line=child_mode > 0) for f in self.legs]
                one_line_items.append(f'factors=[{", ".join(reprs)}]')
                lines.append(f'{indent}factors=[')
                for r in reprs:
                    lines.append(f'{indent}{indent}{r},')
                lines.append(f'{indent}],')
            elif child_mode == 2:
                one_line_items.append(f'num_legs={self.num_legs}')
                lines.append(f'{indent}num_legs={self.num_legs},')
            else:
                raise RuntimeError

            if sector_mode == 0:
                sector_dec_strs = [self.symmetry.sector_str(a) for a in self.sector_decomposition]
                def_sector_strs = [self.symmetry.sector_str(a) for a in self.defining_sectors]
                new_items = [f'sector_decomposition={format_like_list(sector_dec_strs)}',
                             f'defining_sectors={format_like_list(def_sector_strs)}',
                             f'multiplicities={format_like_list(self.multiplicities)}']
                one_line_items.extend(new_items)
                lines.extend(indent + i + ',' for i in new_items)
            elif sector_mode == 1:
                one_line_items.append(f'num_sectors={self.num_sectors}')
                lines.append(f'{indent}num_sectors={self.num_sectors},')
            elif sector_mode == 2:
                pass  # dont add anything
            else:
                raise RuntimeError

            if self._basis_perm is not None:
                if summarize_basis_perm:
                    one_line_items.append('basis_perm=[...]')
                    lines.append(f'{indent}basis_perm=[...],')
                else:
                    one_line_items.append(f'basis_perm={format_like_list(self._basis_perm)}')
                    lines.append(f'{indent}basis_perm={format_like_list(self._basis_perm)},')

            one_line_items.append(f'is_dual={self.is_dual}')
            lines.append(f'{indent}is_dual={self.is_dual},')

            lines.append(')')

            # try one line
            res = ClsName + '(' + ', '.join(one_line_items) + ')'
            if len(res) <= printoptions.linewidth:
                return res

            if not one_line:
                # try multi line
                maxlines_ok = len(lines) <= printoptions.maxlines_spaces
                linewidth_ok = all(len(l) < printoptions.linewidth for l in lines)
                if maxlines_ok and linewidth_ok:
                    return '\n'.join(lines)

        raise RuntimeError  # one of the above returns should have triggered

    def _calc_sectors(self):
        """Helper function for :meth:`__init__`. Assumes ``LegPipe.__init__`` was called.
        
        Returns the defining_sectors and related multiplicities. Also sets the some attributes.
        """
        legs_num_sectors = tuple(l.num_sectors for l in self.legs)
        self.sector_strides = make_stride(legs_num_sectors, cstyle=self.combine_cstyle)

        grid = make_grid([leg.num_sectors for leg in self.legs], cstyle=self.combine_cstyle)

        nblocks = grid.shape[0]  # number of blocks in pipe = np.product(legs_num_sectors)
        # this is different from num_sectors

        # determine block_ind_map -- it's essentially the grid.
        block_ind_map = np.zeros((nblocks, 3 + self.num_legs), dtype=np.intp)
        block_ind_map[:, 2:-1] = grid  # possible combinations of indices
        # block_ind_map[:, :2] and [:, -1] are set later.

        # the multiplicity for given (i1, i2, ...) is the product of ``multiplicities[il]``
        # advanced indexing:
        # ``grid.T[li]`` is a 1D array containing the block_indices `b_li` of leg ``li`` for all blocks
        multiplicities = np.prod([space.multiplicities[gr] for space, gr in zip(self.legs, grid.T)],
                                 axis=0)

        # calculate new defining_sectors
        # at this point, they have duplicates and are not sorted
        sectors = self.symmetry.multiple_fusion_broadcast(
            *(s.sector_decomposition[gr] for s, gr in zip(self.legs, grid.T))
        )
        if self.is_dual:
            # the above are the future self.sector_decomposition
            # but we want to compute (and in particular sort according to) the defining_sectors
            sectors = self.symmetry.dual_sectors(sectors)

        # sort sectors
        self.fusion_outcomes_sort = fusion_outcomes_sort = np.lexsort(sectors.T)
        block_ind_map = block_ind_map[fusion_outcomes_sort]
        sectors = sectors[fusion_outcomes_sort]
        multiplicities = multiplicities[fusion_outcomes_sort]

        # compute slices in the whole internal basis (we subtract the start of each block later)
        slices = np.concatenate([[0], np.cumsum(multiplicities)], axis=0)
        block_ind_map[:, 0] = slices[:-1]  # start with 0
        block_ind_map[:, 1] = slices[1:]

        # bunch sectors with equal sectors together
        diffs = find_row_differences(sectors, include_len=True)  # include len, to index slices
        self.block_ind_map_slices = diffs
        slices = slices[diffs]
        multiplicities = slices[1:] - slices[:-1]
        diffs = diffs[:-1]  # now exclude len, to index sectors by diffs

        sectors = sectors[diffs]

        new_block_ind = np.zeros(len(block_ind_map), dtype=np.intp)  # = J
        new_block_ind[diffs[1:]] = 1  # not for the first entry => np.cumsum starts with 0
        block_ind_map[:, -1] = new_block_ind = np.cumsum(new_block_ind)
        # calculate the slices within blocks: subtract the start of each block
        block_ind_map[:, :2] -= slices[new_block_ind][:, np.newaxis]
        self.block_ind_map = block_ind_map

        return sectors, multiplicities

    def _calc_basis_perm(self, multiplicities):
        """Calculate the :attr:`basis_perm`.

        Helper function for :meth:`__init__`.
        Assumes ``LegPipe.__init__`` and :meth:`_calc_sectors` were called. Returns the basis_perm.

        The :attr:`basis_perm` of an :class:`AbelianLegPipe` should be such that
        ``tensor.combined_legs(...).to_numpy() == tensor.to_numpy().reshape(...)``

        This is achieved by demanding that the following two paths, as operations on
        ordered bases, are equivalent::

            public      --------------------->     internal     ----------->    fusion
            uncoupled     legs `basis_perm`s       uncoupled      fusion        outcomes
               |                                                                   |
               | fusion                                                            | sort
               v                                                                   v
            public      --------------------------------------------------->    internal
            coupled                     pipe.basis_perm                         coupled


        Here, ``fusion`` stands for first forming combinations, either in C-style or F-style order,
        depending on :attr:`combine_cstyle`, then performing the fusion of sectors, e.g. via
        :meth:`Symmetry.fusion_outcomes_broadcast` of the :attr:`sector_decomposition`.
        ``sort`` on the other hand stands for stable-sorting the resulting basis elements by sector.
        Depending on :attr:`is_dual`, we either sort by ``np.lexsort(_.T)`` (if ``is_dual=False``)
        or by ``np.lexsort(dual_sectors(_).T)`` (if ``is_dual=True``), i.e. such that the resulting
        :attr:`defining_sectors` are sorted.

        OPTIMIZE (JU) should we make this on-demand only? i.e. make ``_basis_perm`` a cached property?
        """
        # see diagram in docstring, we follow the path parallel to ``pipe.basis_perm``.
        # inverse of fusion
        order = 'C' if self.combine_cstyle else 'F'
        res2 = np.reshape(np.arange(self.dim), [leg.dim for leg in self.legs], order=order)
        # apply basis perm of each leg
        res2 = res2[np.ix_(*(leg.basis_perm for leg in self.legs))]
        # fusion
        res2 = np.reshape(res2, (self.dim,), order=order)
        # apply fusion_outcomes_perm (``sort`` in the diagram)
        res2 = res2[self._get_fusion_outcomes_perm(multiplicities)]
        return res2

    def _get_fusion_outcomes_perm(self, multiplicities):
        r"""Get the permutation of basis elements that is introduced by the fusion.

        Helper function for :meth:`_calc_basis_perm`.

        This permutation arises as follows:
        For each of the :attr:`legs` consider all basis elements by order of appearance in the
        internal order, i.e. in :attr:`ElementarySpace.sector_decomposition``. Take all combinations
        of basis elements from all the legs. Use C-style or F-style order of the combinations,
        according to :attr:`combine_cstyle`. For each combination, perform the fusion (for abelian
        symmetries this yields a single sector each). This yields a list of basis elements of the
        combined space (pipe). The target permutation stable-sorts this list by sector.
        Depending on :attr:`is_dual`, we either sort by ``np.lexsort(_.T)`` (if ``is_dual=False``)
        or by ``np.lexsort(dual_sectors(_).T)`` (if ``is_dual=True``), i.e. such that the resulting
        :attr:`defining_sectors` are sorted.
        """
        dim_strides = make_stride([leg.dim for leg in self.legs], cstyle=self.combine_cstyle)
        perm = np.empty(self.dim, int)

        # slices_starts is slices[:, 0], but we need to compute it here,
        # since ElementarySpace.__init__ was not called yet at this point
        slices_starts = np.concatenate([[0], np.cumsum(multiplicities)[:-1]])

        for start, stop, *idcs, J in self.block_ind_map:
            # shift the slice start:stop from within the block back to within the whole internal basis
            offset = slices_starts[J]
            start = start + offset
            stop = stop + offset

            # Now for each basis element in start:stop, we construct where it was before sorting

            # multiplicity_grid :: each row stands for a combination of uncoupled basis elements.
            #                      they are the indices of that basis element *within* the sector.
            multiplicity_grid = make_grid([leg.multiplicities[idx] for leg, idx in zip(self.legs, idcs)],
                                          cstyle=self.combine_cstyle)

            # sector_starts[n] is the index of the first basis vector for legs[n] that is in the
            # current sector, namely legs[n].sector_decomposition[idcs[n]]
            sector_starts = np.array([leg.slices[idx, 0] for leg, idx in zip(self.legs, idcs)])

            # basis_grid :: each row stands for a combination of uncoupled basis elements.
            #               they are the indices of that basis element within its legs internal basis
            basis_grid = multiplicity_grid + sector_starts

            # now we need to map the multi-indices (rows of basis_grid) to single indices into
            # the unsorted list of fusion outcomes. Note that the relevant strides are ``dim_strides``,
            # and that these strides come from a *different* shape than the multiplicity_grid.
            # That is, we want to do ``perm[start + n] = np.sum(basis_grid[n] * dim_strides)``.
            # Turns out we can do it batched:
            perm[start:stop] = np.sum(basis_grid * dim_strides, axis=1)

        return perm


def _flatten_leg_pipes(legs: list[Leg]) -> list[ElementarySpace]:
    res = legs[:]
    for _ in range(1000):  # loop should end via break, this is just a failsafe vs infinite loop
        seen_pipes = False  # if we do a sweep without seeing any pipes, we know we can stop.
        for i in reversed(range(len(res))):
            # go in reverse so we dont change indices of earlier factors when flattening
            f = res[i]
            if isinstance(f, LegPipe):
                res[i:i+1] = f.legs
                seen_pipes = True
        if not seen_pipes:
            break
    else:  # else triggers if no break occurred
        raise RuntimeError('Either LegPipes are nested too deep or there is a bug.')
    return res


def _unique_sorted_sectors(unsorted_sectors: SectorArray, unsorted_multiplicities: np.ndarray):
    """Sort sectors and merge duplicates.

    Given unsorted sectors which may contain duplicates,
    return a sorted list of unique sectors and corresponding *aggregate* multiplicities

    Returns
    -------
    sectors
        The unique entries of the `unsorted_sectors`, sorted according to ``np.lexsort( .T)``.
    multiplicities
        The corresponding aggregate multiplicities, i.e. the sum of all entries in
        `unsorted_multiplicities` which correspond to the given sector
    perm
        The permutation that sorts the input, i.e. ``np.lexsort(unsorted_sectors.T)``.
    """
    sectors, multiplicities, perm = _sort_sectors(unsorted_sectors, unsorted_multiplicities)
    slices = np.concatenate([[0], np.cumsum(multiplicities)], axis=0)
    diffs = find_row_differences(sectors, include_len=True)
    slices = slices[diffs]
    multiplicities = slices[1:] - slices[:-1]
    sectors = sectors[diffs[:-1]]
    return sectors, multiplicities, perm


def _sort_sectors(sectors: SectorArray, multiplicities: np.ndarray):
    perm = np.lexsort(sectors.T)
    return sectors[perm], multiplicities[perm], perm


def _parse_inputs_drop_symmetry(which: int | list[int] | None, symmetry: Symmetry
                                ) -> tuple[list[int] | None, Symmetry]:
    """Input parsing for :meth:`Space.drop_symmetry`.

    Returns
    -------
    which : None | list of int
        Which symmetries to drop, as integers in ``range(len(symmetries.factors))``.
        ``None`` indicates to drop all.
    remaining_symmetry : Symmetry
        The symmetry that remains.
    """
    if which is None or which == []:
        pass
    elif isinstance(symmetry, ProductSymmetry):
        which = to_iterable(which)
        num_factors = len(symmetry.factors)
        # normalize negative indices to be in range(num_factors)
        for i, w in enumerate(which):
            if not -num_factors <= w < num_factors:
                raise ValueError(f'which entry {w} out of bounds for {num_factors} symmetries.')
            if w < 0:
                which[i] += num_factors
        if len(which) == num_factors:
            which = None
    elif which == 0 or which == [0]:
        which = None
    else:
        msg = f'Can not drop which={which} for a single (non-ProductSymmetry) symmetry.'
        raise ValueError(msg)

    if which is None:
        remaining_symmetry = no_symmetry
    else:
        factors = [f for i, f in enumerate(symmetry.factors) if i not in which]
        if len(factors) == 1:
            remaining_symmetry = factors[0]
        else:
            remaining_symmetry = ProductSymmetry(factors)

    return which, remaining_symmetry

def _make_flat_legs(factors: list[Leg]) -> list[ElementarySpace]:

    res = []
    for f in factors:
        if isinstance(f, Space):
            res.append(f)
        elif isinstance(f, LegPipe):
            res.extend(_make_flat_legs(f.legs))

        else:
            # this should not happen, all Leg subclasses should be Space or LegPipe (or subclasses thereof)
            raise RuntimeError
    return res<|MERGE_RESOLUTION|>--- conflicted
+++ resolved
@@ -129,10 +129,6 @@
     @property
     def dual(self) -> LegPipe:
         return LegPipe([l.dual for l in reversed(self.legs)], is_dual=not self.is_dual)
-
-
-    def with_opposite_duality(self) -> LegPipe:
-        return LegPipe(self.legs, is_dual=not self.is_dual)
 
     @property
     def is_trivial(self) -> bool:
@@ -1364,11 +1360,6 @@
         return TensorProduct([sp.dual for sp in reversed(self.factors)], symmetry=self.symmetry,
                              _sector_decomposition=sectors, _multiplicities=mults)
 
-
-    @property
-    def flat_legs(self) -> list[ElementarySpace]:
-        return _make_flat_legs(self.factors)
-
     # METHODS
 
     def block_size(self, coupled: Sector | int) -> int:
@@ -1416,9 +1407,9 @@
             _sector_decomposition=sectors, _multiplicities=multiplicities
         )
 
-    # def flat_legs(self) -> list[Space]:
-    #     """Flatten any pipes in the :attr:`factors`, recursively."""
-    #     return _flatten_leg_pipes(self.factors)
+    def flat_legs(self) -> list[Space]:
+        """Flatten any pipes in the :attr:`factors`, recursively."""
+        return _flatten_leg_pipes(self.factors)
 
     def flat_leg_idcs(self, i: int) -> list[int]:
         """All indices into the :meth:`flat_legs` that the leg ``factors[i]`` flattens to."""
@@ -1549,15 +1540,6 @@
         For a TensorProduct of zero spaces, i.e. with ``num_factors == 0``,
         we *do* yield once, where the yielded arrays are empty (e.g. ``len(uncoupled) == 0``).
         """
-<<<<<<< HEAD
-        # if not all(isinstance(f, ElementarySpace) for f in self.factors):
-        #     raise RuntimeError('iter_uncoupled can not deal with pipes.')
-        if self.num_factors == 0:
-            yield self.symmetry.empty_sector_array
-            return
-        for unc in it.product(*(s.sector_decomposition for s in self.flat_legs)):
-            yield np.array(unc, int)
-=======
         if not all(isinstance(f, ElementarySpace) for f in self.factors):
             raise RuntimeError('iter_uncoupled can not deal with pipes.')
         for idcs in it.product(*(range(s.num_sectors) for s in self.factors)):
@@ -1568,7 +1550,6 @@
                 yield a, m, slcs
             else:
                 yield a, m
->>>>>>> b331a7c7
 
     def left_multiply(self, other: Space) -> TensorProduct:
         """Add a new factor at the left / beginning of the spaces"""
@@ -1592,7 +1573,7 @@
     def tree_block_size(space: TensorProduct, uncoupled: tuple[Sector]) -> int:
         """The size of a tree-block"""
         # OPTIMIZE ?
-        return prod(s.sector_multiplicity(a) for s, a in zip(_make_flat_legs(space.factors), uncoupled))
+        return prod(s.sector_multiplicity(a) for s, a in zip(space.factors, uncoupled))
 
     def tree_block_slice(self, tree: FusionTree) -> slice:
         """The range of indices of a tree-block within its block, as a slice."""
@@ -1686,13 +1667,6 @@
 
     def _calc_sectors(self, factors: list[Space | Leg]) -> tuple[SectorArray, ndarray]:
         """Helper function for :meth:`__init__`"""
-<<<<<<< HEAD
-        # TODO (JU) FTBackend: when a tensor is built, we often iterate over fusion-trees, which
-        #           effectively already computes the fusion here. avoid this double computation
-
-        factors=_make_flat_legs(factors)
-=======
->>>>>>> b331a7c7
         if len(factors) == 0:
             return self.symmetry.trivial_sector[None, :], np.ones([1], int)
 
@@ -2000,11 +1974,6 @@
         return AbelianLegPipe(legs=self.legs, is_dual=not self.is_dual,
                               combine_cstyle=self.combine_cstyle)
 
-    def with_opposite_duality_and_combinestyle(self):
-        return AbelianLegPipe(legs=self.legs, is_dual=not self.is_dual,
-                              combine_cstyle=not self.combine_cstyle)
-
-
     def __eq__(self, other):
         res = LegPipe.__eq__(self, other)
         if res is NotImplemented:
@@ -2344,18 +2313,4 @@
         else:
             remaining_symmetry = ProductSymmetry(factors)
 
-    return which, remaining_symmetry
-
-def _make_flat_legs(factors: list[Leg]) -> list[ElementarySpace]:
-
-    res = []
-    for f in factors:
-        if isinstance(f, Space):
-            res.append(f)
-        elif isinstance(f, LegPipe):
-            res.extend(_make_flat_legs(f.legs))
-
-        else:
-            # this should not happen, all Leg subclasses should be Space or LegPipe (or subclasses thereof)
-            raise RuntimeError
-    return res+    return which, remaining_symmetry