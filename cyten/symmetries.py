--- conflicted
+++ resolved
@@ -1372,46 +1372,29 @@
 
 
 class SUNSymmetry(GroupSymmetry):
-<<<<<<< HEAD
-    """
-    SU(N) group symmetry
-    The sectors are arrays of length N which correspond to first rows of normalized
-    Gelfand-Tsetlin patterns(see https://arxiv.org/pdf/1009.0437 ).
-=======
     """SU(N) group symmetry
 
     The sectors are arrays of length N which correspond to first rows of normalized Gelfand-Tsetlin
     patterns (see https://arxiv.org/pdf/1009.0437 ).
->>>>>>> fcb01252
     E.g. for SU(3) the 8 dimensional irreducible representation is labeled by [2,1,0]
 
     Clebsch Gordan coefficients and F/R symbols need to be calculated within the
     clebsch_gordan_coefficients package and exported as hdf5 file.
 
-<<<<<<< HEAD
-    cg_file: hdf5 file containing the clebsch gordan coefficients
-    f_file: hdf5 file containing the F symbols
-    r_file: hdf5 file containing the R Symbols
-=======
     CGfile: hdf5 file containing the clebsch gordan coefficients
     Ffile: hdf5 file containing the F symbols
     Rfile: hdf5 file containing the R Symbols
->>>>>>> fcb01252
     """
 
     fusion_tensor_dtype = Dtype.float64
 
-<<<<<<< HEAD
-    def __init__(self, N:int, cg_file, f_file, r_file, descriptive_name: str | None = None):
-=======
     def __init__(self, N: int, CGfile, Ffile, Rfile, descriptive_name: str | None = None):
->>>>>>> fcb01252
 
         assert isinstance(N, int)
         if not isinstance(N, int) and N > 1:
             raise ValueError("Invalid N!")
 
-        if not N == cg_file.attrs['N'] or not N == f_file.attrs['N'] or not N == r_file.attrs['N']:
+        if not N == CGfile.attrs['N'] or not N == Ffile.attrs['N'] or not N == Rfile.attrs['N']:
             raise ValueError("Files must contain data for same N!")
 
         self.sanity_check_hdf5(CGfile)
@@ -1419,15 +1402,9 @@
         self.sanity_check_hdf5(Rfile)
 
         self.N = N
-<<<<<<< HEAD
-        self.cg_file = cg_file
-        self.f_file = f_file
-        self.r_file = r_file
-=======
         self.CGfile = CGfile
         self.Ffile = Ffile
         self.Rfile = Rfile
->>>>>>> fcb01252
 
         GroupSymmetry.__init__(self,
                                fusion_style=FusionStyle.general,
@@ -1437,21 +1414,6 @@
                                descriptive_name=descriptive_name)
 
     def is_valid_sector(self, a: Sector) -> bool:
-<<<<<<< HEAD
-        if not isinstance(a, np.ndarray): #check data type
-            return False
-
-        if np.any(a<0): #check for negative entries
-            return False
-
-        if np.all(a[1:] <= a[:-1]): #check that numbers in GT sequence are non increasing
-            return False
-
-        if not len(a) == self.N: #check correckt length of sector label array
-            return False
-
-        return (a[-1] == 0) #check that last entry in array is zero (normalization of GT pattern)
-=======
         if not isinstance(a, np.ndarray) or a.ndim != 1 or not np.issubdtype(a.dtype, np.integer):
             return False
 
@@ -1462,7 +1424,6 @@
             return False
 
         return len(a) == self.N and a[-1] == 0
->>>>>>> fcb01252
 
     def is_same_symmetry(self, other) -> bool:
         if not isinstance(other, SUNSymmetry):
@@ -1482,13 +1443,7 @@
         return int(dim)
 
     def __repr__(self):
-<<<<<<< HEAD
-        name_str = '' if self.descriptive_name is None else f'"{self.descriptive_name}"'
-        return f'SUNSymmetry({self.N}{name_str})'
-
-=======
         return f'SUNSymmetry(N={self.N})'
->>>>>>> fcb01252
 
     def dual_sector(self, a: Sector) -> Sector:
         """Finds the dual irrep for a given input irrep.
@@ -1496,42 +1451,6 @@
         If the irrep is self dual, then the input irrep is returned.
         Dual irreps have the same highest weight and dimension.
 
-<<<<<<< HEAD
-        :param a: irrep i.e. first row of a GT pattern
-        :return: dual irrep
-        '''
-
-        def gen_irreps(N, k):
-            '''generates a list of all possible irreps for given N and highest weight k'''
-
-            if N <= 0:
-                return [[]]
-            r = []
-            for i in range(k, -1, -1):
-                for comb in gen_irreps(N - 1, i):
-                    a = [i] + comb
-                    if a[-1] == 0:
-                        r.append(a[:])
-            return r
-
-        hweight = a[0]
-        dimA = self.sector_dim(a)
-
-        irreps = gen_irreps(len(a), hweight)
-        irreps = [k for k in irreps if a[0] == hweight]
-
-        for i in irreps:
-            dimI = self.sector_dim(i)
-            if dimI == dimA and not np.all(i == a):
-                return i
-
-        return a
-
-    # def N_from_CG(self) -> int:
-    #     """Returns the N in SU(N) from a given hdf5 file containing the CG coefficients"""
-    #
-    #     return int(self.cg_file.attrs['N'])
-=======
         Parameters
         ----------
         a: Sector
@@ -1539,16 +1458,15 @@
         """
         b = np.array(a) - int(max(a))
         return np.abs(b)[::-1].astype(int)
->>>>>>> fcb01252
 
     def hweight_from_CG_hdf5(self) -> int:
-        return int(self.cg_file.attrs['Highest_Weight'])
+        return int(self.CGfile.attrs['Highest_Weight'])
 
     def hweight_from_F_hdf5(self) -> int:
-        return int(self.f_file.attrs['Highest_Weight'])
+        return int(self.Ffile.attrs['Highest_Weight'])
 
     def hweight_from_R_hdf5(self) -> int:
-        return int(self.r_file.attrs['Highest_Weight'])
+        return int(self.Rfile.attrs['Highest_Weight'])
 
     def can_fuse_to(self, a: Sector, b: Sector, c: Sector) -> bool:
         """Returns True if c appears at least once in the decomposition of a x b and False otherwise.
@@ -1572,17 +1490,13 @@
 
         key = N + astr + bstr
 
-<<<<<<< HEAD
-        if not key in self.cg_file:
-=======
         if (key not in self.CGfile) or len(self.CGfile[key]) == 0:
->>>>>>> fcb01252
             key = N + bstr + astr
 
         dec = []
 
-        for i in list(self.cg_file[key]):
-            dec.append(list(self.cg_file[key][str(i)].attrs['Irreplabel']))
+        for i in list(self.CGfile[key]):
+            dec.append(list(self.CGfile[key][str(i)].attrs['Irreplabel']))
 
         if list(c) in dec:
             return True
@@ -1606,20 +1520,13 @@
 
         key = N + a + b
 
-<<<<<<< HEAD
-        if not key in self.cg_file:
-            key = N + b + a
-
-        if c not in list(self.cg_file[key]):
-=======
         if (key not in self.CGfile) or len(self.CGfile[key]) == 0:
             key = N + b + a
 
         if not any(self.CGfile[key][:] == c):
->>>>>>> fcb01252
             return 0
 
-        return self.cg_file[key][c].attrs['Outer Multiplicity']
+        return self.CGfile[key][c].attrs['Outer Multiplicity']
 
     def S_index_irrep_weight(self, a: Sector) -> int:
         """To every SU(N) irrep, labeled by the first row of a GT pattern, we can assign an integer S."""
@@ -1651,21 +1558,12 @@
 
         key = N + a + b
 
-<<<<<<< HEAD
-        if not key in self.cg_file:
-            key = N + b + a
-
-        dec =[]
-        for i in list(self.cg_file[key]):
-            dec.append(self.cg_file[key][str(i)].attrs['Irreplabel'])
-=======
         if (key not in self.CGfile) or len(self.CGfile[key]) == 0:
             key = N + b + a
 
         dec = []
         for i in list(self.CGfile[key]):
             dec.append(self.CGfile[key][str(i)].attrs['Irreplabel'])
->>>>>>> fcb01252
 
         return np.array(dec)
 
@@ -1691,7 +1589,7 @@
 
         for k in keys:
             obj = 'Irrep' + ''.join(map(str, k)) + 'a1'
-            C[k] = int(self.cg_file[key][obj].attrs['Dimension'])
+            C[k] = int(self.CGfile[key][obj].attrs['Dimension'])
 
         return C
 
@@ -1713,7 +1611,7 @@
 
         for k in keys:
             obj = 'Irrep' + ''.join(map(str, k)) + 'a1'
-            C[k] = int(self.cg_file[key][obj].attrs['Outer Multiplicity'])
+            C[k] = int(self.CGfile[key][obj].attrs['Outer Multiplicity'])
 
         return C
 
@@ -1750,13 +1648,6 @@
         key1 = N + a + b
         key2 = 'Irrep' + c + 'a' + str(mu)
 
-<<<<<<< HEAD
-        if key1 in self.cg_file:
-            arr = np.array(self.cg_file[key1][key2])[0]
-        else:
-            key1 = N + b + a  # we only save a x b  and not also b x a since the clebsch gordan coefficients are the same in both cases
-            arr = np.array(self.cg_file[key1][key2])[0]
-=======
         if (key1 in self.CGfile) and len(self.CGfile[key1]) > 0:
             arr = np.array(self.CGfile[key1][key2])[0]
         else:
@@ -1764,7 +1655,6 @@
             # the same in both cases
             key1 = N + b + a
             arr = np.array(self.CGfile[key1][key2])[0]
->>>>>>> fcb01252
 
             ms = [float(q_b), float(q_a), float(q_c)]
 
@@ -1808,11 +1698,7 @@
                         rr = self.clebschgordan(a, m_a, b, m_b, c, m_c, mu)
                         X[m_a - 1, m_b - 1, m_c - 1, mu - 1] = rr
 
-<<<<<<< HEAD
-        return X.transpose([3,0,1,2]) # transpose for consistent labeling order of X symbol
-=======
         return X.transpose([3, 0, 1, 2])
->>>>>>> fcb01252
 
     def _f_symbol_from_CG(self, a: Sector, b: Sector, c: Sector, d: Sector, e: Sector, f: Sector):
         """Returns the F symbol for the specified input irreps calculated from CG coefficients.
@@ -1877,11 +1763,11 @@
         keybar = 'F' + ''.join(
             f"[{', '.join(map(lambda x: str(int(x)), self.dual_sector(s)))}]" for s in [a, b, c, d, e, f])
 
-        if key in self.f_file['/F_sym/']:
-            return np.array(self.f_file['/F_sym/'][key])
-
-        elif keybar in self.f_file['/F_sym/']:
-            return np.array(self.f_file['/F_sym/'][keybar])
+        if key in self.Ffile['/F_sym/']:
+            return np.array(self.Ffile['/F_sym/'][key])
+
+        elif keybar in self.Ffile['/F_sym/']:
+            return np.array(self.Ffile['/F_sym/'][keybar])
 
         return np.zeros((1, 1, 1, 1), dtype=complex)
 
@@ -1928,8 +1814,8 @@
 
         key = 'R' + ''.join(f"[{', '.join(map(lambda x: str(int(x)), s))}]" for s in [a, b, c])
 
-        if key in self.r_file['/R_sym/']:
-            return np.array(self.r_file['/R_sym/'][key])
+        if key in self.Rfile['/R_sym/']:
+            return np.array(self.Rfile['/R_sym/'][key])
 
         return np.zeros((1,), dtype=complex)
 
@@ -1944,9 +1830,6 @@
 
             return Z
 
-<<<<<<< HEAD
-        return NotImplemented
-=======
         # elif self.N == 3:
         #     d_a = self.sector_dim(a)
         #     Z = np.zeros((d_a, d_a), dtype=float)
@@ -1983,7 +1866,6 @@
         #     dia+=[1.j]
         #     print(np.fliplr(np.diag(dia)))
         #     return np.fliplr(np.diag(dia))
->>>>>>> fcb01252
 
     def frobenius_schur(self, a: Sector) -> int:
         """Returns the Frobenius-Schur indicator for a given irrep"""
