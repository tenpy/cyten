--- conflicted
+++ resolved
@@ -78,14 +78,9 @@
 import logging
 
 from .dummy_config import printoptions
-<<<<<<< HEAD
-from .symmetries import SymmetryError, Symmetry
-from .spaces import Space, ElementarySpace, Sector, TensorProduct, Leg, LegPipe, AbelianLegPipe
-=======
 from .symmetries import SymmetryError, Symmetry, BraidingStyle
 from .spaces import Space, ElementarySpace, Sector, TensorProduct, Leg, LegPipe
 from .trees import FusionTree
->>>>>>> b331a7c7
 from .backends.backend_factory import get_backend
 from .backends.abstract_backend import Block, TensorBackend, conventional_leg_order
 from .dtypes import Dtype
@@ -537,21 +532,6 @@
         return self.domain.num_factors
 
     @property
-    def num_codomain_flat_legs(self) -> int:
-        """Number of flat legs in the codomain."""
-        return len(self.codomain.flat_legs)
-
-    @property
-    def num_domain_flat_legs(self) -> int:
-        """Number of flat legs in the domain."""
-        return len(self.domain.flat_legs)
-
-    @property
-    def num_flat_legs(self) -> int:
-        """Total number of flat legs of self."""
-        return self.num_domain_flat_legs + self.num_codomain_flat_legs
-
-    @property
     def num_parameters(self) -> int:
         """The number of free parameters for the given legs.
 
@@ -602,9 +582,7 @@
             msg = f'Expected {self.num_legs} indices (one per leg). Got {len(idx)}'
             raise IndexError(msg)
         try:
-            print(idx)
             idx = [int(i) for i in idx]
-            print(idx)
         except TypeError:
             raise IndexError('Indices must be integers.') from None
         idx = [to_valid_idx(i, d) for i, d in zip(idx, self.shape)]
@@ -810,29 +788,9 @@
     def to_numpy(self, leg_order: list[int | str] = None, numpy_dtype=None,
                  understood_braiding: bool = False) -> np.ndarray:
         """Convert to a numpy array"""
-<<<<<<< HEAD
-        block = self.to_dense_block(leg_order=leg_order)
-        #block = self._to_dense_block_by_splitting_pipes()
-
-=======
         block = self.to_dense_block(leg_order=leg_order, understood_braiding=understood_braiding)
->>>>>>> b331a7c7
         return self.backend.block_backend.to_numpy(block, numpy_dtype=numpy_dtype)
 
-    def flip_leg_duality(self, leg_indices: list[int]):
-        """Flips the duality of a given Tensor leg.
-
-        The leg can also be a leg pipe in which case also the combinestyle is flipped
-        """
-        for i in leg_indices:
-            if isinstance(self.legs[i], AbelianLegPipe):
-                self.legs[i] = AbelianLegPipe.with_opposite_duality_and_combinestyle(self.legs[i])
-
-            elif isinstance(self.legs[i], LegPipe) and not isinstance(self.legs[i], AbelianLegPipe):
-                self.legs[i] = LegPipe.with_opposite_duality(self.legs[i])
-
-            else:
-                self.legs[i] = self.legs[i].dual
 
 class SymmetricTensor(Tensor):
     """A tensor that is symmetric, i.e. invariant under the symmetry.
@@ -1000,58 +958,6 @@
         codomain, domain, backend, symmetry = cls._init_parse_args(
             codomain=codomain, domain=domain, backend=backend
         )
-<<<<<<< HEAD
-
-        if any([isinstance(leg, LegPipe) for leg in codomain]) or any([isinstance(leg, LegPipe) for leg in domain]):
-            flat_codomain_legs = codomain.flat_legs
-            flat_domain_legs = domain.flat_legs
-
-            dom_dualities = [k.is_dual for k in domain if isinstance(k, LegPipe)]
-            codom_dualities = [k.is_dual for k in codomain if isinstance(k, LegPipe)]
-
-            all_legs= codomain.factors+domain.factors[::-1]
-
-            flat_codomain = TensorProduct(codomain.flat_legs, symmetry= symmetry)
-            flat_domain= TensorProduct(domain.flat_legs, symmetry= symmetry)
-
-            flat_codomain_dims = [leg.dim for leg in flat_codomain_legs]
-            flat_domain_dims = [leg.dim for leg in flat_domain_legs]
-
-            flat_block = block.reshape(tuple(flat_codomain_dims + flat_domain_dims[::-1]))
-
-            block = backend.block_backend.as_block(flat_block, dtype=dtype, device=device)
-            assert len(backend.block_backend.get_shape(block)) == len(flat_codomain_legs) + len(flat_domain_legs)
-
-            data = backend.from_dense_block(block, codomain=flat_codomain, domain=flat_domain, tol=tol)
-            tens= cls(data, codomain=flat_codomain, domain=flat_domain, backend=backend)
-
-            codomain_pipe_inds = []
-            domain_pipe_inds = []
-            flat_index = 0
-            for i, leg in enumerate(all_legs):
-                is_codomain = i < codomain.num_factors
-                if isinstance(leg, LegPipe):
-                    indices = list(range(flat_index, flat_index + leg.num_legs))
-                    if is_codomain:
-                        codomain_pipe_inds.append(indices)
-                    else:
-                        domain_pipe_inds.append(indices)
-                    flat_index += leg.num_legs
-                else:
-                    if is_codomain:
-                        codomain_pipe_inds.append([flat_index])
-                    else:
-                        domain_pipe_inds.append([flat_index])
-
-                    flat_index += 1
-
-            combines=[i for i in codomain_pipe_inds if len(i)>1] + [i for i in domain_pipe_inds if len(i)>1]
-
-            tens=combine_legs(tens, *combines,pipe_dualities=codom_dualities+dom_dualities)
-            tens.set_labels(labels)
-            return tens
-
-=======
         if not symmetry.can_be_dropped:
             msg = f'Dense block representation is not supported for symmetry {symmetry}'
             raise SymmetryError(msg)
@@ -1061,10 +967,8 @@
                    'that means (read the docstring of from_dense_block). Then you can disable '
                    'this error by setting ``understood_braiding=True``.')
             raise SymmetryError(msg)
->>>>>>> b331a7c7
         block = backend.block_backend.as_block(block, dtype=dtype, device=device)
         assert len(backend.block_backend.get_shape(block)) == codomain.num_factors + domain.num_factors
-
         block = backend.block_backend.apply_basis_perm(block, conventional_leg_order(codomain, domain))
         data = backend.from_dense_block(block, codomain=codomain, domain=domain, tol=tol)
         return cls(data, codomain=codomain, domain=domain, backend=backend, labels=labels)
@@ -1465,13 +1369,7 @@
                    'this error by setting ``understood_braiding=True``.')
             raise SymmetryError(msg)
         block = self.backend.to_dense_block(self)
-
-        if self.has_pipes == True:
-            # self_split, combines = _split_all_pipes(self)
-            # block = self_split.backend.block_backend.apply_basis_perm(self_split, conventional_leg_order(self_split), inv=True)
-            # block=self.backend.block_backend.combine_legs(block, combines)
-            block=self._to_dense_block_by_splitting_pipes()
-
+        block = self.backend.block_backend.apply_basis_perm(block, conventional_leg_order(self), inv=True)
         if dtype is not None:
             block = self.backend.block_backend.to_dtype(block, dtype)
         if leg_order is not None:
@@ -5866,19 +5764,12 @@
         dual_leg, data = tensor.backend.diagonal_transpose(tensor)
         return DiagonalTensor(data=data, leg=dual_leg, backend=tensor.backend, labels=labels)
     if isinstance(tensor, SymmetricTensor):
-<<<<<<< HEAD
-        data, codomain, domain = tensor.backend.transpose(tensor)
-        #data, codomain, domain = tensor.backend.permute_legs(tensor,list(range(len(tensor.codomain),tensor.num_legs)), list(range(len(tensor.domain))), list(range(tensor.num_flat_legs)))
-        return SymmetricTensor(data=data, codomain=codomain, domain=domain, backend=tensor.backend,
-                               labels=labels)
-=======
         return permute_legs(
             tensor,
             codomain=[*range(tensor.num_codomain_legs, tensor.num_legs)],
             domain=[*reversed(range(tensor.num_codomain_legs))],
             bend_right=[False] * tensor.num_codomain_legs + [True] * tensor.num_domain_legs,
         )
->>>>>>> b331a7c7
     if isinstance(tensor, ChargedTensor):
         if tensor.symmetry.braiding_style > BraidingStyle.bosonic:
             msg = (f'transpose is not defined for ChargedTensors with fermionic symmetries. '
