--- conflicted
+++ resolved
@@ -755,6 +755,7 @@
         block = self.to_dense_block(leg_order=leg_order)
         return self.backend.block_backend.to_numpy(block, numpy_dtype=numpy_dtype)
 
+
 class SymmetricTensor(Tensor):
     """A tensor that is symmetric, i.e. invariant under the symmetry.
 
@@ -1278,68 +1279,6 @@
         return block
 
     def save_hdf5(self, hdf5_saver, h5gr, subpath):
-<<<<<<< HEAD
-        """Export `self` into a HDF5 file.
-
-        This method saves all the data it needs to reconstruct `self` with :meth:`from_hdf5`.
-
-        Specifically, it saves :attr:`chinfo`, :attr:`legs`, :attr:`dtype` under these names,
-        :attr:`qtotal` as ``"total_charge"``,
-        :attr:`_data` as ``"blocks"``, :attr:`_qdata` as ``:block_inds"``,
-        the :attr:`labels` in the list-form (as returned by :meth:`get_leg_labels`).
-        Moreover, it saves :attr:`rank`, :attr:`shape` and
-        :attr:`_qdata_sorted` (under the name ``"block_inds_sorted"``) as HDF5 attributes.
-
-        Parameters
-        ----------
-        hdf5_saver : :class:`~tenpy.tools.hdf5_io.Hdf5Saver`
-            Instance of the saving engine.
-        h5gr : :class`Group`
-            HDF5 group which is supposed to represent `self`.
-        subpath : str
-            The `name` of `h5gr` with a ``'/'`` in the end.
-        """
-        hdf5_saver.save(self.domain, subpath + "domain")
-        hdf5_saver.save(self.codomain, subpath + "codomain")
-        hdf5_saver.save(self.legs, subpath + "legs")
-        hdf5_saver.save(self.backend, subpath + "backend")
-        hdf5_saver.save(self._labels, subpath + "labels")
-        hdf5_saver.save(self.symmetry, subpath + "symmetry")
-        hdf5_saver.save(self.data, subpath + "data")
-        h5gr.attrs["dtype"] = self.dtype
-        h5gr.attrs["num_legs"] = self.num_legs
-        h5gr.attrs["shape"] = np.array(self.shape, np.intp)
-
-    @classmethod
-    def from_hdf5(cls, hdf5_loader, h5gr, subpath):
-        """Load instance from a HDF5 file.
-
-        This method reconstructs a class instance from the data saved with :meth:`save_hdf5`.
-
-        Parameters
-        ----------
-        hdf5_loader : :class:`~tenpy.tools.hdf5_io.Hdf5Loader`
-            Instance of the loading engine.
-        h5gr : :class:`Group`
-            HDF5 group which is represent the object to be constructed.
-        subpath : str
-            The `name` of `h5gr` with a ``'/'`` in the end.
-
-        Returns
-        -------
-        obj : cls
-            Newly generated class instance containing the required data.
-        """
-        obj = cls.__new__(cls)  # create class instance, no __init__() call
-        hdf5_loader.memorize_load(h5gr, obj)
-        obj.domain = hdf5_loader.load(subpath + "domain")
-        obj.codomain = hdf5_loader.load(subpath + "codomain")
-        obj.backend = hdf5_loader.load(subpath + "backend")
-        obj._labels = hdf5_loader.load(subpath + "labels")
-        obj.symmetry = hdf5_loader.load(subpath + "symmetry")
-        obj._data = hdf5_loader.load(subpath + "data")
-        obj.test_sanity()
-=======
         """Export SymmetricTensor to hdf5 such that it can be re-imported with from_hdf5"""
         hdf5_saver.save(self.domain, subpath + 'domain')
         hdf5_saver.save(self.codomain, subpath + 'codomain')
@@ -1377,7 +1316,6 @@
         obj._labels = labels
         obj._labelmap = {label: legnum for legnum, label in enumerate(labels) if label is not None}
 
->>>>>>> fcb01252
         return obj
 
 
@@ -1921,68 +1859,6 @@
         return res
 
     def save_hdf5(self, hdf5_saver, h5gr, subpath):
-<<<<<<< HEAD
-        """Export `self` into a HDF5 file.
-
-        This method saves all the data it needs to reconstruct `self` with :meth:`from_hdf5`.
-
-        Specifically, it saves :attr:`chinfo`, :attr:`legs`, :attr:`dtype` under these names,
-        :attr:`qtotal` as ``"total_charge"``,
-        :attr:`_data` as ``"blocks"``, :attr:`_qdata` as ``:block_inds"``,
-        the :attr:`labels` in the list-form (as returned by :meth:`get_leg_labels`).
-        Moreover, it saves :attr:`rank`, :attr:`shape` and
-        :attr:`_qdata_sorted` (under the name ``"block_inds_sorted"``) as HDF5 attributes.
-
-        Parameters
-        ----------
-        hdf5_saver : :class:`~tenpy.tools.hdf5_io.Hdf5Saver`
-            Instance of the saving engine.
-        h5gr : :class`Group`
-            HDF5 group which is supposed to represent `self`.
-        subpath : str
-            The `name` of `h5gr` with a ``'/'`` in the end.
-        """
-        hdf5_saver.save(self.domain, subpath + "domain")
-        hdf5_saver.save(self.codomain, subpath + "codomain")
-        hdf5_saver.save(self.legs, subpath + "legs")
-        hdf5_saver.save(self.backend, subpath + "backend")
-        hdf5_saver.save(self._labels, subpath + "labels")
-        hdf5_saver.save(self.symmetry, subpath + "symmetry")
-        hdf5_saver.save(self.data, subpath + "data")
-        h5gr.attrs["dtype"] = self.dtype
-        h5gr.attrs["num_legs"] = self.num_legs
-        h5gr.attrs["shape"] = np.array(self.shape, np.intp)
-
-    @classmethod
-    def from_hdf5(cls, hdf5_loader, h5gr, subpath):
-        """Load instance from a HDF5 file.
-
-        This method reconstructs a class instance from the data saved with :meth:`save_hdf5`.
-
-        Parameters
-        ----------
-        hdf5_loader : :class:`~tenpy.tools.hdf5_io.Hdf5Loader`
-            Instance of the loading engine.
-        h5gr : :class:`Group`
-            HDF5 group which is represent the object to be constructed.
-        subpath : str
-            The `name` of `h5gr` with a ``'/'`` in the end.
-
-        Returns
-        -------
-        obj : cls
-            Newly generated class instance containing the required data.
-        """
-        obj = cls.__new__(cls)  # create class instance, no __init__() call
-        hdf5_loader.memorize_load(h5gr, obj)
-        obj.domain = hdf5_loader.load(subpath + "domain")
-        obj.codomain = hdf5_loader.load(subpath + "codomain")
-        obj.backend = hdf5_loader.load(subpath + "backend")
-        obj._labels = hdf5_loader.load(subpath + "labels")
-        obj.symmetry = hdf5_loader.load(subpath + "symmetry")
-        obj._data = hdf5_loader.load(subpath + "data")
-        obj.test_sanity()
-=======
         """Export DiagonalTensor to hdf5 such that it can be re-imported with from_hdf5"""
         super().save_hdf5(hdf5_saver, h5gr, subpath)
 
@@ -1994,7 +1870,6 @@
 
         obj = super().from_hdf5(hdf5_loader, h5gr, subpath)
 
->>>>>>> fcb01252
         return obj
 
 
@@ -2538,71 +2413,6 @@
                     is_projection=True, backend=self.backend, labels=self.labels)
 
     def save_hdf5(self, hdf5_saver, h5gr, subpath):
-<<<<<<< HEAD
-        """Export `self` into a HDF5 file.
-
-        This method saves all the data it needs to reconstruct `self` with :meth:`from_hdf5`.
-
-        Specifically, it saves :attr:`chinfo`, :attr:`legs`, :attr:`dtype` under these names,
-        :attr:`qtotal` as ``"total_charge"``,
-        :attr:`_data` as ``"blocks"``, :attr:`_qdata` as ``:block_inds"``,
-        the :attr:`labels` in the list-form (as returned by :meth:`get_leg_labels`).
-        Moreover, it saves :attr:`rank`, :attr:`shape` and
-        :attr:`_qdata_sorted` (under the name ``"block_inds_sorted"``) as HDF5 attributes.
-
-        Parameters
-        ----------
-        hdf5_saver : :class:`~tenpy.tools.hdf5_io.Hdf5Saver`
-            Instance of the saving engine.
-        h5gr : :class`Group`
-            HDF5 group which is supposed to represent `self`.
-        subpath : str
-            The `name` of `h5gr` with a ``'/'`` in the end.
-        """
-        hdf5_saver.save(self.domain, subpath + "domain")
-        hdf5_saver.save(self.codomain, subpath + "codomain")
-        hdf5_saver.save(self.legs, subpath + "legs")
-        hdf5_saver.save(self.backend, subpath + "backend")
-        hdf5_saver.save(self._labels, subpath + "labels")
-        hdf5_saver.save(self.symmetry, subpath + "symmetry")
-        hdf5_saver.save(self.data, subpath + "data")
-        hdf5_saver.save(self.is_projection, subpath + "is_projection")
-        h5gr.attrs["dtype"] = self.dtype
-
-
-    @classmethod
-    def from_hdf5(cls, hdf5_loader, h5gr, subpath):
-        """Load instance from a HDF5 file.
-
-        This method reconstructs a class instance from the data saved with :meth:`save_hdf5`.
-
-        Parameters
-        ----------
-        hdf5_loader : :class:`~tenpy.tools.hdf5_io.Hdf5Loader`
-            Instance of the loading engine.
-        h5gr : :class:`Group`
-            HDF5 group which is represent the object to be constructed.
-        subpath : str
-            The `name` of `h5gr` with a ``'/'`` in the end.
-
-        Returns
-        -------
-        obj : cls
-            Newly generated class instance containing the required data.
-        """
-        obj = cls.__new__(cls)  # create class instance, no __init__() call
-        hdf5_loader.memorize_load(h5gr, obj)
-        obj.domain = hdf5_loader.load(subpath + "domain")
-        obj.codomain = hdf5_loader.load(subpath + "codomain")
-        obj.legs = hdf5_loader.load(subpath + "legs")
-        obj.backend = hdf5_loader.load(subpath + "backend")
-        obj._labels = hdf5_loader.load(subpath + "labels")
-        obj.symmetry = hdf5_loader.load(subpath + "symmetry")
-        obj._data = hdf5_loader.load(subpath + "data")
-        obj.is_projection =hdf5_loader.load(subpath + "is_projection")
-        obj.test_sanity()
-        return obj
-=======
         """Export Mask to hdf5 such that it can be re-imported with from_hdf5"""
         hdf5_saver.save(self.domain, subpath + 'domain')
         hdf5_saver.save(self.codomain, subpath + 'codomain')
@@ -2630,7 +2440,6 @@
         obj.dtype = hdf5_loader.get_attr(h5gr, 'dtype')
         obj.num_legs = hdf5_loader.get_attr(h5gr, 'num_legs')
         obj.shape = hdf5_loader.get_attr(h5gr, 'shape')
->>>>>>> fcb01252
 
 
 class ChargedTensor(Tensor):
