# Copyright (C) TeNPy Developers, GNU GPLv3
import os.path

import h5py
import pytest
import numpy as np
from numpy.testing import assert_array_equal, assert_array_almost_equal

from cyten import symmetries
from cyten.dtypes import _numpy_dtype_to_cyten

default_rng = np.random.default_rng()


def sampled_zip(sequence, num_copies: int, num_samples: int, np_rng=default_rng, accept_fewer=True):
    """Generate a given number of random samples from the zip of multiple sequences"""
    len_sequence = len(sequence)
    num_combinations = len_sequence ** num_copies
    if num_samples > num_combinations:
        if accept_fewer:
            num_samples = num_combinations
        else:
            raise ValueError(f'Can not generate {num_samples} samples.')
    for idx in np_rng.choice(num_combinations, size=num_samples, replace=False):
        sample = []
        for _ in range(num_copies):
            sample.append(sequence[idx % len_sequence])
            idx = idx // len_sequence
        assert idx == 0
        yield tuple(sample)


def sample_from(sequence, num_samples: int, accept_fewer: bool = False, np_rng=default_rng):
    if num_samples > len(sequence):
        if accept_fewer:
            num_samples = len(sequence)
        else:
            raise ValueError(f'Can not generate {num_samples} samples from sequence of len {len(sequence)}')
    for n in np_rng.choice(len(sequence), size=num_samples, replace=False):
        yield sequence[n]


def sample_offdiagonal(sequence, num_samples: int, accept_fewer: bool = False, np_rng=default_rng):
    """Sample pairs ``(sequence[n], sequence[m])`` with ``n != m``."""
    len_sequence = len(sequence)
    num_combinations = len_sequence * (len_sequence - 1)
    if num_samples > num_combinations:
        if accept_fewer:
            num_samples = num_combinations
        else:
            raise ValueError(f'Can not generate {num_samples} samples.')
    for i in np_rng.choice(num_combinations, size=num_samples, replace=False):
        idx1, idx2 = divmod(i, len_sequence)
        # now   0 <= idx1 < len-1   and 0 <= idx2 < len
        if idx1 >= idx2:
            idx1 += 1
        yield sequence[idx1], sequence[idx2]


def sample_sector_triplets(symmetry: symmetries.Symmetry, sectors, num_samples: int,
                           accept_fewer: bool = True, np_rng=default_rng
                           ):
    """Yield samples ``(a, b, c)`` such that ``a x b -> c`` is an allowed fusion"""
    a_b_list = list(sampled_zip(sectors, num_copies=2, num_samples=num_samples, np_rng=np_rng,
                                accept_fewer=True))
    fusion_outcomes = [symmetry.fusion_outcomes(a, b) for a, b in a_b_list]

    if len(a_b_list) >= num_samples:  # it is enough to select one fusion outcome c per a_b
        for (a, b), outcomes in zip(a_b_list, fusion_outcomes):
            yield a, b, np_rng.choice(outcomes)
        return

    num_outcomes = [len(outcomes) for outcomes in fusion_outcomes]
    total_number = sum(num_outcomes)
    if total_number < num_samples:
        if not accept_fewer:
            raise ValueError('Could not generate enough samples')
        # just yield all of them
        for (a, b), outcomes in zip(a_b_list, fusion_outcomes):
            for c in outcomes:
                yield a, b, c
        return

    sample_percentage = num_samples / total_number
    # divide evenly as much as possible
    num_samples_per_a_b = [int(sample_percentage * num) for num in num_outcomes]
    # distribute the remaining samples randomly
    num_missing = num_samples - sum(num_samples_per_a_b)
    for idx in np_rng.choice(len(a_b_list), size=num_missing, replace=False):
        num_samples_per_a_b[idx] += 1
    assert sum(num_samples_per_a_b) == num_samples
    for (a, b), outcomes, num in zip(a_b_list, fusion_outcomes, num_samples_per_a_b):
        for c in sample_from(outcomes, num_samples=num, accept_fewer=False, np_rng=np_rng):
            yield a, b, c


def sample_sector_sextets(symmetry: symmetries.Symmetry, sectors, num_samples: int,
                          accept_fewer: bool = True, np_rng=default_rng):
    """Yield samples ``(a, b, c, d, e, f)`` that are valid F/C symbol inputs.

    The constraint is that both ``(a x b) x c -> f x c -> d`` and ``a x (b x c) -> a x e -> d``
    are allowed.
    """
    abc_list = list(sampled_zip(sectors, num_copies=3, num_samples=num_samples, np_rng=np_rng,
                                accept_fewer=True))

    if len(abc_list) >= num_samples:  # it is enough to select one fusion channel per a, b, c
        for a, b, c in abc_list:
            f = np_rng.choice(symmetry.fusion_outcomes(a, b))
            d = np_rng.choice(symmetry.fusion_outcomes(f, c))
            # need to find an f from the fusion products of b x c such that a x f -> d is allowed
            outcomes=symmetry.fusion_outcomes(b, c)
            np_rng.shuffle(outcomes, axis=0)
            for e in outcomes:
                if symmetry.can_fuse_to(a, e, d):
                    yield a, b, c, d, e, f
                    break
        return

    # TODO can do something analogous to `sample_sector_triplets` to efficiently sample without
    #      duplicates. I am lazy now and just return fewer samples...
    assert accept_fewer
    yield from sample_sector_sextets(symmetry=symmetry, sectors=sectors, num_samples=len(abc_list),
                                     np_rng=np_rng)


def sample_sector_nonets(symmetry: symmetries.Symmetry, sectors, num_samples: int,
                         accept_fewer: bool = True, np_rng=default_rng):
    """Yield samples ``(a, b, c, d, e, f, g, l, k)`` that are valid inputs to test the pentagon equation.

    The constraint is that both ``((a x b) x c) x d -> (f x c) x d -> g x d -> e``
    and ``a x (b x (c x d)) -> a x (b x l) -> a x k -> e`` are allowed.
    """
    abcd_list = list(sampled_zip(sectors, num_copies=4, num_samples=num_samples, np_rng=np_rng,
                                 accept_fewer=True))

    if len(abcd_list) >= num_samples:  # it is enough to select one fusion channel per a, b, c, d
        for a, b, c, d in abcd_list:
            f = np_rng.choice(symmetry.fusion_outcomes(a, b))
            g = np_rng.choice(symmetry.fusion_outcomes(f, c))
            e = np_rng.choice(symmetry.fusion_outcomes(g, d))
            # need to find l, k such that a x k -> e is allowed;
            # there may be choices for l such that all possible k are inconsistent
            out_cd=symmetry.fusion_outcomes(c, d)
            np_rng.shuffle(out_cd, axis=0)
            for l in out_cd:
                if symmetry.can_fuse_to(f, l, e):
                    out_bl=symmetry.fusion_outcomes(b, l)
                    np_rng.shuffle(out_bl, axis=0)
                    for k in out_bl:
                        if symmetry.can_fuse_to(a, k, e):
                            yield a, b, c, d, e, f, g, l, k
                            break
        return

    # TODO do something analoguous to `sample_sector_triplets`?
    assert accept_fewer
    yield from sample_sector_nonets(symmetry=symmetry, sectors=sectors, num_samples=len(abcd_list),
                                    np_rng=np_rng)


def sample_sector_unitarity_test(symmetry: symmetries.Symmetry, sectors_low_qdim, num_samples: int,
                                         accept_fewer: bool = True, np_rng=default_rng):
    """Yield samples ``(a, b, c, d, e, g)`` that can be used for the F/C symbol unitarity tests.

    The constraint is that both ``a x (b x c) -> a x e -> d`` and ``a x (b x c) -> a x g -> d``
    are allowed. The appropriate charges `f` for which ``(a x b) x c -> f x c -> d`` are summed
    over in the unitarity test.
    """
    abc_list = list(sampled_zip(sectors_low_qdim, num_copies=3, num_samples=num_samples, np_rng=np_rng,
                                accept_fewer=True))

    if len(abc_list) >= num_samples:  # it is enough to select one fusion channel per a, b, c
        for a, b, c in abc_list:
            e = np_rng.choice(symmetry.fusion_outcomes(b, c))
            d = np_rng.choice(symmetry.fusion_outcomes(a, e))
            # need to find an g from the fusion products of b x c such that a x g -> d is allowed
            for g in np_rng.permuted(symmetry.fusion_outcomes(b, c), axis=0):
                if symmetry.can_fuse_to(a, g, d):
                    yield a, b, c, d, e, g
                    break
        return

    # TODO do something analoguous to `sample_sector_triplets`?
    assert accept_fewer
    yield from sample_sector_unitarity_test(symmetry=symmetry, sectors_low_qdim=sectors_low_qdim,
                                            num_samples=len(abc_list), np_rng=np_rng)


def common_checks(sym: symmetries.Symmetry, example_sectors, example_sectors_low_qdim, np_random,
                  skip_fusion_tensor=False):
    """Common consistency checks to be performed on a symmetry instance.

    Assumes example_sectors are duplicate free.
    example_sectors_low_qdim is like example_sectors but for charges with small quantum dimension such
    that we do not need to sum over many charges when verifying the unitarity of the F and C symbols.

    TODO: The fusion consistency check right now is not elegant and should be revisited at some point.
          To make things more efficient, we should check for consistency only once, i.e., when we check,
          e.g., the unitarity of the F-moves, we can use the same consistency check as for the C symbols
    """
    example_sectors = np.unique(example_sectors, axis=0)
    example_sectors_low_qdim = np.unique(example_sectors_low_qdim, axis=0)

    # generate a few samples of sectors that fulfill fusion rules, used to check the symbols
    sector_triples = list(sample_sector_triplets(sym, example_sectors, num_samples=10,
                                                 accept_fewer=True, np_rng=np_random))
    sector_sextets = list(sample_sector_sextets(sym, example_sectors, num_samples=10,
                                                accept_fewer=True, np_rng=np_random))
    sector_nonets = list(sample_sector_nonets(sym, example_sectors, num_samples=10,
                                              accept_fewer=True, np_rng=np_random))
    sector_unitarity_test = list(sample_sector_unitarity_test(sym, example_sectors_low_qdim,
                                                              num_samples=10, accept_fewer=True,
                                                              np_rng=np_random))

    assert sym.trivial_sector.shape == (sym.sector_ind_len,)
    assert sym.is_valid_sector(sym.trivial_sector)
    assert not sym.is_valid_sector(np.zeros(shape=(sym.sector_ind_len + 2), dtype=int))
    # objects which are not 1D arrays should not be valid sectors
    for invalid_sector in [0, 1, 42., None, False, 'foo', [0], ['foo'], [None], (), [],
                           np.zeros((1, 1), dtype=int)]:
        assert not sym.is_valid_sector(invalid_sector)
    assert sym.qdim(sym.trivial_sector) in [1, 1.]
    assert sym.num_sectors == np.inf or (isinstance(sym.num_sectors, int) and sym.num_sectors > 0)

    # check all_sectors
    if sym.num_sectors < np.inf:
        all_sectors = sym.all_sectors()
        assert all_sectors.shape == (sym.num_sectors, sym.sector_ind_len)
        for s in all_sectors:
            assert sym.is_valid_sector(s)

    # string representations : just check if they run
    _ = sym.sector_str(sym.trivial_sector)
    _ = repr(sym)
    _ = str(sym)

    # defining property of trivial sector
    for a in example_sectors:
        fusion = sym.fusion_outcomes(a, sym.trivial_sector)
        assert len(fusion) == 1
        assert_array_equal(fusion[0], a)

    # trivial sector is its own dual
    assert_array_equal(sym.dual_sector(sym.trivial_sector), sym.trivial_sector)

    # check fusion tensors, if available
    if skip_fusion_tensor:
        pass
    elif sym.can_be_dropped:
        check_fusion_tensor(sym, example_sectors, np_random)
        check_symbols_via_fusion_tensors(sym, example_sectors, np_random)
    else:
        with pytest.raises(symmetries.SymmetryError, match='fusion tensor can not be written as array'):
            _ = sym.fusion_tensor(sym.trivial_sector, sym.trivial_sector, sym.trivial_sector)

    # check N symbol
    for a in example_sectors:
        # duality (diagonal part)
        assert sym.n_symbol(a, sym.dual_sector(a), sym.trivial_sector) == 1
        # left and right unitor (diagonal part)
        assert sym.n_symbol(a, sym.trivial_sector, a) == 1
        assert sym.n_symbol(sym.trivial_sector, a, a) == 1
    for a, b in sample_offdiagonal(example_sectors, num_samples=10, accept_fewer=True, np_rng=np_random):
        # duality (off-diagonal part)
        b_dual = sym.dual_sector(b)
        if not np.all(a == b_dual):
            assert sym.n_symbol(a, b_dual, sym.trivial_sector) == 0
        # left and right unitor (off-diagonal part)
        assert sym.n_symbol(a, sym.trivial_sector, b) == 0
        assert sym.n_symbol(sym.trivial_sector, a, b) == 0
    for a, b, c, d, _, _ in sector_sextets:
        # TODO associativity constraint \sum_e N(a, b, e) N(e, c, d) == \sum_f N(b, c, d) N(a, f, d)
        pass

    # check F symbol
    check_F_symbols(sym, sector_sextets, sector_unitarity_test)
    check_pentagon_equation(sym, sector_nonets)

    # check R symbol
    check_R_symbols(sym, sector_triples, example_sectors_low_qdim)
    check_hexagon_equation(sym, sector_sextets, True)

    # check C symbol
    check_C_symbols(sym, sector_sextets, sector_unitarity_test)

    # check B symbol
    check_B_symbols(sym, sector_triples)

    # check derived topological data vs the fallback implementations.
    # we always check if the method is actually overridden, to avoid comparing identical implementations.
    SymCls = type(sym)
    if SymCls.frobenius_schur is not symmetries.Symmetry.frobenius_schur:
        for a in example_sectors:
            msg = 'frobenius_schur does not match fallback'
            assert sym.frobenius_schur(a) == symmetries.Symmetry.frobenius_schur(sym, a), msg
    if SymCls.qdim is not symmetries.Symmetry.qdim:
        for a in example_sectors:
            # need almost equal for non-integer qdim
            assert_array_almost_equal(sym.qdim(a), symmetries.Symmetry.qdim(sym, a)), 'qdim does not match fallback'
    if SymCls._b_symbol is not symmetries.Symmetry._b_symbol:
        for a, b, c in sector_triples:
            assert_array_almost_equal(
                sym._b_symbol(a, b, c),
                symmetries.Symmetry._b_symbol(sym, a, b, c),
                err_msg='B symbol does not match fallback'
            )
    if SymCls._c_symbol is not symmetries.Symmetry._c_symbol:
        for c, a, b, d, e, f in sector_sextets:
            assert_array_almost_equal(
                sym._c_symbol(a, b, c, d, e, f),
                symmetries.Symmetry._c_symbol(sym, a, b, c, d, e, f),
                err_msg='C symbol does not match fallback'
            )

    # check braiding style
    for a in example_sectors:  # check topological twist
        if sym.braiding_style == symmetries.BraidingStyle.bosonic:
            assert_array_almost_equal(sym.topological_twist(a), 1)
        elif sym.braiding_style == symmetries.BraidingStyle.fermionic:
            assert_array_almost_equal(sym.topological_twist(a)**2, 1)

    if sym.braiding_style.value <= symmetries.BraidingStyle.fermionic.value:  # check R symbols
        for a, b, c in sector_triples:
            assert_array_almost_equal(sym.r_symbol(a, b, c)**2, np.ones(sym.n_symbol(a, b, c)))

    # check fusion style
    if sym.fusion_style == symmetries.FusionStyle.single:
        for a in example_sectors:
            for b in example_sectors:
                assert len(sym.fusion_outcomes(a, b)) == 1

    if sym.fusion_style.value <= symmetries.FusionStyle.multiple_unique.value:
        for a, b, c in sector_triples:
            # we check `== 1` and not `in [0, 1]` here since we iterate over sector_triples
            assert sym.n_symbol(a, b, c) == 1


def check_fusion_tensor(sym: symmetries.Symmetry, example_sectors, np_random):
    """Checks if the fusion tensor of a given symmetry behaves as expected.

    Subroutine of `common_checks`.
    The ``example_sectors`` should be duplicate free.

    We check:
    - correct shape
    - orthonormality
    - completeness
    - relationship to left/right unitor

    TODO should check:
    - relationship to cup
    """
    for a, b in sampled_zip(example_sectors, num_copies=2, num_samples=10, np_rng=np_random):
        d_a = sym.sector_dim(a)
        d_b = sym.sector_dim(b)
        fusion_outcomes = sym.fusion_outcomes(a, b)

        assert len(fusion_outcomes) < 20  # otherwise we should not loop over all i guess?

        completeness_res = np.zeros((d_a, d_b, d_a, d_b))
        # iterate over coupled sectors and combine several checks
        for c in fusion_outcomes:
            d_c = sym.sector_dim(c)
            X_abc = sym.fusion_tensor(a, b, c)
            assert _numpy_dtype_to_cyten[X_abc.dtype] == sym.fusion_tensor_dtype
            N_abc = sym.n_symbol(a, b, c)
            Y_abc = np.conj(X_abc)

            # correct shape?
            assert X_abc.shape == (N_abc, d_a, d_b, d_c)

            # orthonormal?
            res = np.tensordot(Y_abc, X_abc, [[1, 2], [1, 2]])  # [mu', m_c', mu, m_c]
            expect = np.eye(N_abc)[:, None, :, None] * np.eye(sym.sector_dim(c))[None, :, None, :]
            assert_array_almost_equal(res, expect)

            # accumulate projector for checking completeness after the loop
            completeness_res += np.tensordot(X_abc, Y_abc, [[0, 3], [0, 3]])

        # complete?
        eye_a = np.eye(d_a)[:, None, :, None]
        eye_b = np.eye(d_b)[None, :, None, :]
        assert_array_almost_equal(completeness_res, eye_a * eye_b)

        # remains: orthonormality for different sectors
        for c, d in sample_offdiagonal(fusion_outcomes, num_samples=5, accept_fewer=True, np_rng=np_random):
            d_c = sym.sector_dim(c)
            d_d = sym.sector_dim(d)
            N_abc = sym.n_symbol(a, b, c)
            N_abd = sym.n_symbol(a, b, d)
            Y_abc = np.conj(sym.fusion_tensor(a, b, c))
            X_abd = sym.fusion_tensor(a, b, d)
            res = np.tensordot(Y_abc, X_abd, [[1, 2], [1, 2]])  # [mu', m_c', mu, m_d]
            expect = np.zeros((N_abc, d_c, N_abd, d_d), dtype=res.dtype)
            assert_array_almost_equal(res, expect)

    for a in example_sectors:
        d_a = sym.sector_dim(a)
        a_bar = sym.dual_sector(a)
        Z_a = sym.Z_iso(a_bar)
        Z_a_hc = Z_a.conj().T

        # Z iso unitary?
        assert_array_almost_equal(Z_a @ Z_a_hc, np.eye(d_a))
        assert_array_almost_equal(Z_a_hc @ Z_a, np.eye(d_a))

        # defining property of frobenius schur?
        print('FS:',sym.frobenius_schur(a))
        assert_array_almost_equal(Z_a.T, sym.frobenius_schur(a) * Z_a)
<<<<<<< HEAD

=======
        # assert_array_almost_equal(Z_a_hc, sym.frobenius_schur(a) * Z_a)
    
>>>>>>> 5e4afef9
        # reduces to left/right unitor if one input is trivial?
        X_aua = sym.fusion_tensor(a, sym.trivial_sector, a)
        assert_array_almost_equal(X_aua, np.eye(d_a, dtype=X_aua.dtype)[None, :, None, :])
        X_uaa = sym.fusion_tensor(sym.trivial_sector, a, a)
        assert_array_almost_equal(X_uaa, np.eye(d_a, dtype=X_uaa.dtype)[None, None, :, :])

        # relationship to cap
        X_a_abar_u = sym.fusion_tensor(a, a_bar, sym.trivial_sector)[0, :, :, 0]  # set mu=0, m_c=0
        cup = np.eye(d_a)
        expect_1 = np.tensordot(cup, Z_a_hc, (1, 1)) / np.sqrt(d_a)
        expect_2 = sym.frobenius_schur(a) * np.tensordot(Z_a_hc, cup, (1, 0)) / np.sqrt(d_a)
        assert_array_almost_equal(X_a_abar_u, expect_1)
        assert_array_almost_equal(X_a_abar_u, expect_2)


def check_symbols_via_fusion_tensors(sym: symmetries.Symmetry, example_sectors, np_random):
    """Check the defining properties of the symbols with explicit fusion tensors.

    Subroutine of `common_checks`.
    The ``example_sectors`` should be duplicate free.

    We check:

    TODO:
    - F symbol
    - R symbol
    - C symbol
    - B symbol
    """
    pass


def check_F_symbols(sym: symmetries.Symmetry, sector_sextets, sector_unitarity_test):
    """Check correct shape and unitarity of F symbols."""
    for charges in sector_sextets:
        a, b, c, d, e, f = charges
        shape = (sym.n_symbol(b, c, e), sym.n_symbol(a, e, d),
                 sym.n_symbol(a, b, f), sym.n_symbol(f, c, d))
        F = sym.f_symbol(a, b, c, d, e, f)

        assert F.shape == shape  # shape
        if np.any([np.array_equal(charge, sym.trivial_sector) for charge in [a, b, c]]):
            assert_array_almost_equal(F, np.eye(shape[0] * shape[1]).reshape(shape))  # for trivial sector

    for charges in sector_unitarity_test: # unitarity
        a, b, c, d, e, g = charges
        shape = (sym.n_symbol(b, c, e), sym.n_symbol(a, e, d),
                 sym.n_symbol(b, c, g), sym.n_symbol(a, g, d))

        res = np.zeros(shape, dtype=complex)
        for f in sym.fusion_outcomes(a, b):
            if sym.can_fuse_to(f, c, d):
                print(a,b,c,d,e,f)
                F1 = sym.f_symbol(a, b, c, d, e, f)
                F2 = sym.f_symbol(a, b, c, d, g, f).conj()
                res += np.tensordot(F1, F2, axes=[[2,3], [2,3]])
                print(res)
        if np.array_equal(e, g):
            assert_array_almost_equal(res, np.eye(shape[0] * shape[1]).reshape(shape))
        else:
            assert_array_almost_equal(res, np.zeros(shape))


def check_R_symbols(sym: symmetries.Symmetry, sector_triplets, example_sectors_low_qdim):
    """Check correct shape and unitarity of R symbols."""
    for charges in sector_triplets:
        a, b, c = charges
        shape = (sym.n_symbol(a, b, c),)
        R = sym.r_symbol(a, b, c)

        assert R.shape == shape  # shape
        assert_array_almost_equal(np.abs(R), np.ones(shape))  # unitarity
        assert_array_almost_equal(sym.topological_twist(a), sym.frobenius_schur(a) *  # TODO is this general ???
                                  sym.r_symbol(sym.dual_sector(a), a, sym.trivial_sector)[0].conj())

        if np.any([np.array_equal(charge, sym.trivial_sector) for charge in [a, b]]):
            assert_array_almost_equal(R, np.ones_like(R))  # exchange with trivial sector

    for a in example_sectors_low_qdim:  # consistency with topological twist
        twist = 0
        for c in sym.fusion_outcomes(a, a):
            twist += sym.qdim(c) / sym.qdim(a) * np.sum(sym.r_symbol(a, a, c))
        assert_array_almost_equal(twist, sym.topological_twist(a))


def check_C_symbols(sym: symmetries.Symmetry, sector_sextets, sector_unitarity_test):
    """Check correct shape and unitarity of C symbols."""
    for charges in sector_sextets:
        c, a, b, d, e, f = charges
        shape = (sym.n_symbol(a, b, e), sym.n_symbol(e, c, d),
                 sym.n_symbol(a, c, f), sym.n_symbol(f, b, d))
        C = sym.c_symbol(a, b, c, d, e, f)

        assert C.shape == shape  # shape
        if np.any([np.array_equal(charge, sym.trivial_sector) for charge in [b, c]]):
            assert_array_almost_equal(C, np.eye(shape[0] * shape[1]).reshape(shape))  # for trivial sector

    for charges in sector_unitarity_test: # unitarity
        c, a, b, d, e, g = charges
        shape = (sym.n_symbol(a, b, e), sym.n_symbol(e, c, d),
                 sym.n_symbol(a, b, g), sym.n_symbol(g, c, d))

        res = np.zeros(shape, dtype=complex)
        for f in sym.fusion_outcomes(a, c):
            if sym.can_fuse_to(f, b, d):
                C1 = sym.c_symbol(a, b, c, d, e, f)
                C2 = sym.c_symbol(a, b, c, d, g, f).conj()
                res += np.tensordot(C1, C2, axes=[[2,3], [2,3]])
        if np.array_equal(e, g):
            assert_array_almost_equal(res, np.eye(shape[0] * shape[1]).reshape(shape))
        else:
            assert_array_almost_equal(res, np.zeros(shape))


def check_B_symbols(sym: symmetries.Symmetry, sector_triplets):
    """Check correct shape, normalization and snake equation of B symbols."""
    for charges in sector_triplets:
        a, b, c = charges
        shape = (sym.n_symbol(a, b, c), sym.n_symbol(a, b, c))
        B = sym.b_symbol(a, b, c)

        assert B.shape == shape  # shape

        norm = np.diag(np.ones(shape[0])) * sym.qdim(c) / sym.qdim(a)
        assert_array_almost_equal(np.tensordot(B, B.conj(), axes=[1,1]), norm)  # normalization

        snake = np.tensordot(B, sym.b_symbol(c, sym.dual_sector(b), a), axes=[1,1])  # snake eq.
        assert_array_almost_equal(snake, sym.frobenius_schur(b) * np.diag(np.ones(shape[0])))


def check_pentagon_equation(sym: symmetries.Symmetry, sector_nonets):
    r"""Check consistency of the F symbols using the pentagon equation.

    :math:`\sum_{σ} [F^{fcd}_e]^{gνρ}_{jγσ} [F^{abj}_e]^{fμσ}_{iδκ}
    = \sum_{h,σ,λ,ω} [F^{abc}_g]^{fμν}_{hσλ} [F^{ahd}_e]^{gλρ}_{iωκ} [F^{bcd}_i]^{hσω}_{jγδ}`

    This is Eq. (33) in https://arxiv.org/pdf/1511.08090.
    Compared to our convention, we have to exchange the outer indices of the F symbols.
    """
    for charges in sector_nonets:
        a, b, c, d, e, f, g, j, i = charges

        lhs = sym.f_symbol(f, c, d, e, j, g) # [γ, σ, ν, ρ]
        lhs = np.tensordot(lhs, sym.f_symbol(a, b, j, e, i, f), axes=[1,3]) #  [γ, ν, ρ, δ, κ, μ]
        lhs = lhs.transpose([5, 1, 4, 2, 0, 3]) # [μ, ν, κ, ρ, γ, δ]

        rhs = np.zeros_like(lhs, dtype=complex)
        for h in sym.fusion_outcomes(b, c):
            if sym.can_fuse_to(h, a, g) and sym.can_fuse_to(h, d, i):
                rhs_ = sym.f_symbol(a, b, c, g, h, f) # [σ, λ, μ, ν]
                rhs_ = np.tensordot(rhs_, sym.f_symbol(a, h, d, e, i, g), axes=[1,2]) # [σ, μ, ν, ω, κ, ρ]
                rhs_ = np.tensordot(rhs_, sym.f_symbol(b, c, d, i, j, h), axes=([0,3], [2,3])) # [μ, ν, κ, ρ, γ, δ]
                rhs += rhs_

        assert_array_almost_equal(lhs, rhs)


def check_hexagon_equation(sym: symmetries.Symmetry, sector_sextets, check_both_versions: bool = True):
    r"""Check consistency of the R symbols using the hexagon equations.
    There are two versions of the hexagon equation that are both checked by default.

    :math:`\sum_{λ,γ} [R^{ca}_e]_{αλ} [F^{acb}_d]^{eλβ}_{gγν} [R^{cb}_g]_{γμ}
    = \sum_{f,σ,δ,ψ} [F^{cab}_d]^{eαβ}_{fδσ} [R^{cf}_d]_{σψ} [F^{abc}_d]^{fδψ}_{gμν}`

    The hexagon equation above is taken from Bonderson's PhD thesis
    (https://thesis.library.caltech.edu/2447/2/thesis.pdf).
    Compared to our convention, we have to exchange the outer indices of the F symbols.
    Further, there are some minor errors in the multiplicity indices in Bonderson's thesis,
    we have corrected these errors in the equation above.

    The second hexagon equation is obtained by letting all R symbols
    :math:`[R^{ab}_c]_{αβ} -> [(R^{ba}_c)^{-1}]_{αβ} = [R^{ab}_c]_{βα}*`
    """
    def _return_r(a, b, c, conj=False):
        if conj:
            return np.diag(sym.r_symbol(a, b, c)).conj()
        return np.diag(sym.r_symbol(a, b, c))

    conjugate = [False]
    if check_both_versions:
        conjugate.append(True)

    for charges in sector_sextets:
        # this charge labeling should be consistent with sample_sector_sextets
        a, c, b, d, g, e = charges

        for conj in conjugate:
            lhs = _return_r(c, a, e, conj) # [α, λ]
            lhs = np.tensordot(lhs, sym.f_symbol(a, c, b, d, g, e), axes=[1,2]) # [α, γ, ν, β]
            lhs = np.tensordot(lhs, _return_r(c, b, g, conj), axes=[1,0]) # [α, ν, β, μ]
            lhs = lhs.transpose([0,2,3,1]) # [α, β, μ, ν]

            rhs = np.zeros_like(lhs, dtype=complex)
            for f in sym.fusion_outcomes(a, b):
                if sym.can_fuse_to(c, f, d): # this is not given
                    _rhs = sym.f_symbol(c, a, b, d, f, e) # [δ, σ, α, β]
                    _rhs = np.tensordot(_rhs, _return_r(c, f, d, conj), axes=[1,0]) # [δ, α, β, ψ]
                    _rhs = np.tensordot(_rhs, sym.f_symbol(a, b, c, d, g, f), axes=([0,3], [2,3])) # [α, β, μ, ν]
                    rhs += _rhs

            assert_array_almost_equal(lhs, rhs)


def test_no_symmetry(np_random):
    sym = symmetries.NoSymmetry()
    s = np.array([0])
    common_checks(sym, example_sectors=s[np.newaxis, :],
                  example_sectors_low_qdim=s[np.newaxis, :], np_random=np_random)

    print('instancecheck and is_abelian')
    assert isinstance(sym, symmetries.AbelianGroup)
    assert isinstance(sym, symmetries.GroupSymmetry)
    assert sym.is_abelian

    print('checking valid sectors')
    assert sym.is_valid_sector(s)
    assert not sym.is_valid_sector(np.array([1]))
    assert not sym.is_valid_sector(np.array([0, 0]))

    print('checking fusion_outcomes')
    assert_array_equal(
        sym.fusion_outcomes(s, s),
        np.array([[0]])
    )

    print('checking fusion_outcomes_broadcast')
    many_s = np.stack([s, s, s])
    assert_array_equal(
        sym.fusion_outcomes_broadcast(many_s, many_s),
        many_s
    )

    # print('checking sector dimensions')
    # nothing to do, the dimension of the only sector (trivial) is checked in common_checks

    print('checking equality')
    assert sym == sym
    assert sym == symmetries.no_symmetry
    assert sym != symmetries.u1_symmetry
    assert sym != symmetries.SU2Symmetry() * symmetries.u1_symmetry

    print('checking is_same_symmetry')
    assert sym.is_same_symmetry(symmetries.no_symmetry)
    assert not sym.is_same_symmetry(symmetries.u1_symmetry)
    assert not sym.is_same_symmetry(symmetries.SU2Symmetry() * symmetries.u1_symmetry)

    print('checking dual_sector')
    assert_array_equal(sym.dual_sector(s), s)

    print('checking dual_sectors')
    assert_array_equal(sym.dual_sectors(many_s), many_s)


# @pytest.mark.xfail(reason='Topological data not implemented.')
def test_product_symmetry(np_random):
    doubleFibo = symmetries.ProductSymmetry([symmetries.FibonacciAnyonCategory('left'), symmetries.FibonacciAnyonCategory('right')])
    common_checks(doubleFibo, example_sectors=np.array([[0,0],[0,1],[1,0],[1,1]]), example_sectors_low_qdim=np.array([[0,0],[0,1],[1,0],[1,1]]), np_random=np_random)
    assert doubleFibo._f_symbol([0,0], [0,0], [0,0], [0,0], [0,0], [0,0]) == 1
    assert np.isclose(doubleFibo._f_symbol([1,1], [1, 1], [1, 1], [1, 1], [1, 1], [1, 1])[0,0,0,0] , 1/ ((0.5 * (1 + np.sqrt(5))) ** 2))

    for k in range(1,16,2):
        doubleIsing= symmetries.ProductSymmetry([symmetries.IsingAnyonCategory(k), symmetries.IsingAnyonCategory(-k)])
        common_checks(doubleIsing, example_sectors=np.array([[0,0], [0,1], [1,0], [1,1], [2,1], [1,2], [2,2], [0,2], [2,0]]), example_sectors_low_qdim=np.array([[0,0], [0,1], [1,0], [1,1], [2,1], [1,2], [2,2], [0,2], [2,0]]), np_random=np_random)
        assert np.isclose(doubleIsing._r_symbol([1,1],[1,1],[0,0]),1)
        assert np.isclose(doubleIsing._r_symbol([1, 1], [2, 2], [1, 1]), 1)
        assert np.isclose(doubleIsing._r_symbol([2, 2],[1, 1], [1, 1]), 1)

    sym = symmetries.ProductSymmetry([
        symmetries.SU2Symmetry(), symmetries.U1Symmetry(), symmetries.FermionParity()
    ])
    sym_with_name = symmetries.ProductSymmetry([
        symmetries.SU2Symmetry('foo'), symmetries.U1Symmetry('bar'), symmetries.FermionParity()
    ])
    s1 = np.array([5, 3, 1])  # e.g. spin 5/2 , 3 particles , odd parity ("fermionic")
    s2 = np.array([3, 2, 0])  # e.g. spin 3/2 , 2 particles , even parity ("bosonic")
    sectors = np.array([s1, s2])
    common_checks(sym, example_sectors=sectors, example_sectors_low_qdim=sectors,
                  np_random=np_random, skip_fusion_tensor=False)

    u1_z3 = symmetries.u1_symmetry * symmetries.z3_symmetry
    common_checks(u1_z3, example_sectors=np.array([[42, 1], [-1, 2], [-2, 0]]),
                  example_sectors_low_qdim=np.array([[42, 1], [-1, 2], [-2, 0]]),
                  np_random=np_random, skip_fusion_tensor=False)

    print('instancecheck and is_abelian')
    assert not isinstance(sym, symmetries.AbelianGroup)
    assert not isinstance(sym, symmetries.GroupSymmetry)
    assert not sym.is_abelian
    assert isinstance(u1_z3, symmetries.AbelianGroup)
    assert isinstance(u1_z3, symmetries.GroupSymmetry)
    assert u1_z3.is_abelian

    print('checking creation via __mul__')
    sym2 = symmetries.SU2Symmetry() * symmetries.u1_symmetry * symmetries.fermion_parity
    assert sym2 == sym

    print('checking valid sectors')
    assert sym.is_valid_sector(s1)
    assert sym.is_valid_sector(s2)
    assert not sym.is_valid_sector(np.array([-1, 2, 0]))  # negative spin is invalid
    assert not sym.is_valid_sector(np.array([3, 2, 42]))  # parity not in [0, 1] is invalid
    assert not sym.is_valid_sector(np.array([3, 2, 0, 1]))  # too many entries

    print('checking fusion_outcomes')
    outcomes = sym.fusion_outcomes(s1, s2)
    # spin 3/2 and 5/2 can fuse to [1, 2, 3, 4]  ;  U(1) charges  3 + 2 = 5  ;  fermion charges 1 + 0 = 1
    expect = np.array([[2, 5, 1], [4, 5, 1], [6, 5, 1], [8, 5, 1]])
    assert_array_equal(outcomes, expect)

    print('checking fusion_outcomes_broadcast')
    with pytest.raises(AssertionError):
        # sym is not abelian, so this should raise
        _ = sym.fusion_outcomes_broadcast(s1[None, :], s2[None, :])
    outcomes = u1_z3.fusion_outcomes_broadcast(np.array([[42, 2], [-2, 0]]), np.array([[1, 1], [2, 1]]))
    assert_array_equal(outcomes, np.array([[43, 0], [0, 1]]))

    print('checking sector dimensions')
    assert sym.sector_dim(s1) == 6
    assert sym.sector_dim(s2) == 4

    print('checking equality')
    assert sym == sym
    assert sym != sym_with_name
    assert sym != symmetries.SU2Symmetry() * symmetries.u1_symmetry
    assert sym != symmetries.no_symmetry

    print('checking is_same_symmetry')
    assert sym.is_same_symmetry(sym)
    assert sym.is_same_symmetry(sym_with_name)
    assert not sym.is_same_symmetry(symmetries.SU2Symmetry() * symmetries.u1_symmetry)
    assert not sym.is_same_symmetry(symmetries.no_symmetry)

    print('checking dual_sector')
    assert_array_equal(sym.dual_sector(s1), np.array([5, -3, 1]))
    assert_array_equal(sym.dual_sector(s2), np.array([3, -2, 0]))

    print('checking dual_sectors')
    assert_array_equal(sym.dual_sectors(np.stack([s1, s2])), np.array([[5, -3, 1], [3, -2, 0]]))


def test_u1_symmetry(np_random):
    sym = symmetries.U1Symmetry()
    sym_with_name = symmetries.U1Symmetry('foo')
    s_0 = np.array([0])
    s_1 = np.array([1])
    s_neg1 = np.array([-1])
    s_2 = np.array([2])
    s_42 = np.array([42])
    sectors = np.array([s_0, s_1, s_neg1, s_2, s_42])
    common_checks(sym, example_sectors=sectors, example_sectors_low_qdim=sectors, np_random=np_random)

    print('instancecheck and is_abelian')
    assert isinstance(sym, symmetries.AbelianGroup)
    assert isinstance(sym, symmetries.GroupSymmetry)
    assert sym.is_abelian

    print('checking valid sectors')
    for s in [s_0, s_1, s_neg1, s_2, s_42]:
        assert sym.is_valid_sector(s)
    assert not sym.is_valid_sector(np.array([0, 0]))

    print('checking fusion_outcomes')
    assert_array_equal(sym.fusion_outcomes(s_1, s_1), s_2[None, :])
    assert_array_equal(sym.fusion_outcomes(s_neg1, s_1), s_0[None, :])

    print('checking fusion_outcomes_broadcast')
    outcomes = sym.fusion_outcomes_broadcast(np.stack([s_0, s_1, s_0]), np.stack([s_neg1, s_1, s_2]))
    assert_array_equal(outcomes, np.stack([s_neg1, s_2, s_2]))

    print('checking sector dimensions')
    for s in [s_0, s_1, s_neg1, s_2, s_42]:
        assert sym.sector_dim(s) == 1

    print('checking equality')
    assert sym == sym
    assert sym != sym_with_name
    assert sym == symmetries.u1_symmetry
    assert sym != symmetries.no_symmetry
    assert sym != symmetries.SU2Symmetry() * symmetries.u1_symmetry

    print('checking is_same_symmetry')
    assert sym.is_same_symmetry(sym)
    assert sym.is_same_symmetry(sym_with_name)
    assert sym.is_same_symmetry(symmetries.u1_symmetry)
    assert not sym.is_same_symmetry(symmetries.no_symmetry)
    assert not sym.is_same_symmetry(symmetries.SU2Symmetry() * symmetries.u1_symmetry)

    print('checking dual_sector')
    assert_array_equal(sym.dual_sector(s_1), s_neg1)

    print('checking dual_sectors')
    assert_array_equal(sym.dual_sectors(np.stack([s_0, s_1, s_42, s_2])),
                       np.array([0, -1, -42, -2])[:, None])


@pytest.mark.parametrize('N', [2, 3, 4, 42])
def test_ZN_symmetry(N, np_random):
    sym = symmetries.ZNSymmetry(N=N)
    sym_with_name = symmetries.ZNSymmetry(N, descriptive_name='foo')
    sectors_a = np.array([0, 1, 2, 10])[:, None] % N
    sectors_b = np.array([0, 1, 3, 11])[:, None] % N
    common_checks(sym, example_sectors=sectors_a,
                  example_sectors_low_qdim=sectors_a, np_random=np_random)

    print('instancecheck and is_abelian')
    assert isinstance(sym, symmetries.AbelianGroup)
    assert isinstance(sym, symmetries.GroupSymmetry)
    assert sym.is_abelian

    print('checking valid sectors')
    for s in sectors_a:
        assert sym.is_valid_sector(s)
    assert not sym.is_valid_sector(np.array([0, 0]))
    assert not sym.is_valid_sector(np.array([N]))
    assert not sym.is_valid_sector(np.array([-1]))

    print('checking fusion_outcomes')
    for a in sectors_a:
        for b in sectors_b:
            expect = (a + b)[None, :] % N
            assert_array_equal(sym.fusion_outcomes(a, b), expect)

    print('checking fusion_outcomes_broadcast')
    expect = (sectors_a + sectors_b) % N
    assert_array_equal(sym.fusion_outcomes_broadcast(sectors_a, sectors_b), expect)

    print('checking sector dimensions')
    for s in sectors_a:
        assert sym.sector_dim(s) == 1

    print('checking equality')
    other = {
        2: symmetries.z2_symmetry,
        3: symmetries.z3_symmetry,
        4: symmetries.z4_symmetry,
        5: symmetries.z5_symmetry,
        42: symmetries.ZNSymmetry(42),
        43: symmetries.ZNSymmetry(43),
    }
    assert sym == sym
    assert sym != sym_with_name
    assert sym == other[N]
    assert sym != other[N + 1]
    assert sym != symmetries.u1_symmetry

    print('checking is_same_symmetry')
    assert sym.is_same_symmetry(sym)
    assert sym.is_same_symmetry(sym_with_name)
    assert sym.is_same_symmetry(other[N])
    assert not sym.is_same_symmetry(other[N + 1])
    assert not sym.is_same_symmetry(symmetries.u1_symmetry)

    print('checking dual_sector')
    for s in sectors_a:
        assert_array_equal(sym.dual_sector(s), (-s) % N)

    print('checking dual_sectors')
    assert_array_equal(sym.dual_sectors(sectors_a), (-sectors_a) % N)


def test_su2_symmetry(np_random):
    sym = symmetries.SU2Symmetry()
    common_checks(sym, example_sectors=np.array([[0], [3], [5], [2], [1], [23]]),
                  example_sectors_low_qdim=np.array([[0], [2], [5], [3], [4]]), np_random=np_random)

    spin_1 = np.array([2])
    spin_3_half = np.array([3])
    sym_with_name = symmetries.SU2Symmetry('foo')

    print('instancecheck and is_abelian')
    assert not isinstance(sym, symmetries.AbelianGroup)
    assert isinstance(sym, symmetries.GroupSymmetry)
    assert not sym.is_abelian

    print('checking valid sectors')
    for valid in [[0], [1], [2], [42]]:
        assert sym.is_valid_sector(np.array(valid))
    for invalid in [[-1], [0, 0]]:
        assert not sym.is_valid_sector(np.array(invalid))

    print('checking fusion_outcomes')
    # 1 x 3/2 = 1/2 + 3/2 + 5/2
    assert_array_equal(
        sym.fusion_outcomes(spin_1, spin_3_half),
        np.array([[1], [3], [5]])
    )

    print('checking fusion_outcomes_broadcast')
    with pytest.raises(AssertionError):
        # sym does not have FusionStyle.single, so this should raise
        _ = sym.fusion_outcomes_broadcast(spin_1[None, :], spin_3_half[None, :])

    print('checking sector dimensions')
    assert sym.sector_dim(spin_1) == 3
    assert sym.sector_dim(spin_3_half) == 4

    print('checking equality')
    assert sym == sym
    assert sym != sym_with_name
    assert sym == symmetries.SU2Symmetry()
    assert sym != symmetries.fermion_parity

    print('checking dual_sector')
    assert_array_equal(sym.dual_sector(spin_1), spin_1)
    assert_array_equal(sym.dual_sector(spin_3_half), spin_3_half)

    print('checking dual_sectors')
    assert_array_equal(
        sym.dual_sectors(np.stack([spin_1, spin_3_half])),
        np.stack([spin_1, spin_3_half])
    )

@pytest.mark.parametrize('N', [3])
@pytest.mark.parametrize('CGfile', ['Test_N_3_HWeight_7.hdf5'])
@pytest.mark.parametrize('Ffile', ['Test_Fsymb_3_HWeight_4.hdf5'])
@pytest.mark.parametrize('Rfile', ['Test_Rsymb_3_HWeight_4.hdf5'])
def test_suN_symmetry(N,CGfile, Ffile, Rfile, np_random):
    if not all([os.path.exists(f) for f in [CGfile, Ffile, Rfile]]):
        pytest.skip('Need to provide files for SU(N) data!')
    def gen_irrepsTEST(N, k):
        '''generates a list of all possible irreps for given N and highest weight k'''

        if N <= 0:
            return [[]]
        r = []
        for i in range(k, -1, -1):
            for comb in gen_irrepsTEST(N - 1, i):
                a = [i] + comb
                if a[-1] == 0:
                    r.append(a[:])
        return r

    CGfile = h5py.File(CGfile,"r")
    Ffile = h5py.File(Ffile, "r")
    Rfile = h5py.File(Rfile, "r")
    sym = symmetries.SUNSymmetry(N, CGfile, Ffile, Rfile)
    sym_with_name = symmetries.SUNSymmetry(N, CGfile, Ffile, Rfile, "Some SU(N)")
    exsectors=np.array(gen_irrepsTEST(N,2))
    common_checks(sym, example_sectors=exsectors,
                  example_sectors_low_qdim=np.array([[0]*N, [1]+[0]*(N-1), [2]+[0]*(N-1)]), np_random=np_random)

    # spin_1 = np.array([2])
    # spin_3_half = np.array([3])
    # sym_with_name = symmetries.SU2Symmetry('foo')

    print('instancecheck and is_abelian')
    assert not isinstance(sym, symmetries.AbelianGroup)
    assert isinstance(sym, symmetries.GroupSymmetry)
    assert not sym.is_abelian

    print('checking valid sectors')
    for valid in gen_irrepsTEST(N,2):
        assert sym.is_valid_sector(np.array(valid))
    for invalid in [[-1], [-1, 0],[1, 2]]:
        assert not sym.is_valid_sector(np.array(invalid))


    print('checking sector dimensions')
    assert sym.sector_dim([0]*N) == 1


    print('checking equality')
    assert sym == sym
    assert sym != sym_with_name
    assert sym != symmetries.SU2Symmetry()
    assert sym != symmetries.fermion_parity



def test_fermion_parity(np_random):
    sym = symmetries.FermionParity()
    even = np.array([0])
    odd = np.array([1])
    common_checks(sym, example_sectors=np.array([even, odd]),
                  example_sectors_low_qdim=np.array([even, odd]), np_random=np_random)

    print('instancecheck and is_abelian')
    assert not isinstance(sym, symmetries.AbelianGroup)
    assert not isinstance(sym, symmetries.GroupSymmetry)
    assert sym.is_abelian

    print('checking valid sectors')
    assert sym.is_valid_sector(odd)
    assert not sym.is_valid_sector(np.array([2]))
    assert not sym.is_valid_sector(np.array([-1]))
    assert not sym.is_valid_sector(np.array([0, 0]))

    print('checking fusion_outcomes')
    assert_array_equal(sym.fusion_outcomes(odd, odd), even[None, :])
    assert_array_equal(sym.fusion_outcomes(odd, even), odd[None, :])

    print('checking fusion_outcomes_broadcast')
    assert_array_equal(
        sym.fusion_outcomes_broadcast(np.stack([even, even, odd]), np.stack([even, odd, odd])),
        np.stack([even, odd, even])
    )

    print('checking equality')
    assert sym == sym
    assert sym == symmetries.fermion_parity
    assert sym != symmetries.no_symmetry
    assert sym != symmetries.SU2Symmetry()

    print('checking is_same_symmetry')
    assert sym.is_same_symmetry(sym)
    assert not sym.is_same_symmetry(symmetries.no_symmetry)
    assert not sym.is_same_symmetry(symmetries.SU2Symmetry())

    print('checking dual_sector')
    assert_array_equal(sym.dual_sector(odd), odd)

    print('checking dual_sectors')
    assert_array_equal(sym.dual_sectors(np.stack([odd, even, odd])),
                       np.stack([odd, even, odd]))


@pytest.mark.parametrize('handedness', ['left', 'right'])
def test_fibonacci_grading(handedness, np_random):
    sym = symmetries.FibonacciAnyonCategory(handedness)
    vac = np.array([0])
    tau = np.array([1])
    common_checks(sym, example_sectors=sym.all_sectors(),
                  example_sectors_low_qdim=sym.all_sectors(), np_random=np_random)

    print('instancecheck and is_abelian')
    assert not isinstance(sym, symmetries.AbelianGroup)
    assert not isinstance(sym, symmetries.GroupSymmetry)
    assert not sym.is_abelian

    print('checking valid sectors')
    assert sym.is_valid_sector(tau)
    assert not sym.is_valid_sector(np.array([3]))
    assert not sym.is_valid_sector(np.array([-1]))
    assert not sym.is_valid_sector(np.array([0, 0]))

    print('checking fusion rules')
    assert_array_equal(sym.fusion_outcomes(vac, tau), tau[None, :])
    assert_array_equal(sym.fusion_outcomes(tau, tau), np.stack([vac, tau]))

    print('checking equality')
    assert sym == sym
    assert (sym == symmetries.fibonacci_anyon_category) == (handedness == 'left')
    assert sym != symmetries.no_symmetry
    assert sym != symmetries.SU2Symmetry()

    print('checking is_same_symmetry')
    assert sym.is_same_symmetry(sym)
    assert sym.is_same_symmetry(symmetries.fibonacci_anyon_category) == (handedness == 'left')
    assert not sym.is_same_symmetry(symmetries.no_symmetry)
    assert not sym.is_same_symmetry(symmetries.SU2Symmetry())

    print('checking dual_sector')
    assert_array_equal(sym.dual_sector(tau), tau)


@pytest.mark.parametrize('nu', [*range(1, 16, 2)])
def test_ising_grading(nu, np_random):
    sym = symmetries.IsingAnyonCategory(nu)
    vac = np.array([0])
    anyon = np.array([1])
    fermion = np.array([2])
    common_checks(sym, example_sectors=sym.all_sectors(),
                  example_sectors_low_qdim=sym.all_sectors(), np_random=np_random)

    print('instancecheck and is_abelian')
    assert not isinstance(sym, symmetries.AbelianGroup)
    assert not isinstance(sym, symmetries.GroupSymmetry)
    assert not sym.is_abelian

    print('checking valid sectors')
    assert sym.is_valid_sector(anyon)
    assert sym.is_valid_sector(fermion)
    assert not sym.is_valid_sector(np.array([3]))
    assert not sym.is_valid_sector(np.array([-1]))
    assert not sym.is_valid_sector(np.array([0, 0]))

    print('checking fusion rules')
    assert_array_equal(sym.fusion_outcomes(vac, anyon), anyon[None, :])
    assert_array_equal(sym.fusion_outcomes(vac, fermion), fermion[None, :])
    assert_array_equal(sym.fusion_outcomes(anyon, fermion), anyon[None, :])
    assert_array_equal(sym.fusion_outcomes(anyon, anyon), np.stack([vac, fermion]))

    print('checking equality')
    assert sym == sym
    assert (sym == symmetries.ising_anyon_category) == (nu == 1)
    assert sym != symmetries.no_symmetry
    assert sym != symmetries.SU2Symmetry()

    print('checking is_same_symmetry')
    assert sym.is_same_symmetry(sym)
    assert sym.is_same_symmetry(symmetries.ising_anyon_category) == (nu == 1)
    assert not sym.is_same_symmetry(symmetries.no_symmetry)
    assert not sym.is_same_symmetry(symmetries.SU2Symmetry())

    print('checking dual_sector')
    assert_array_equal(sym.dual_sector(anyon), anyon)
    assert_array_equal(sym.dual_sector(fermion), fermion)


def test_SU3_3AnyonCategory(np_random):
    a = np.array([0])
    b = np.array([1])
    c = np.array([2])
    d = np.array([3])
    sym = symmetries.SU3_3AnyonCategory()
    common_checks(sym, example_sectors=sym.all_sectors(),
                  example_sectors_low_qdim=sym.all_sectors(), np_random=np_random)

    print('instancecheck and is_abelian')
    assert not isinstance(sym, symmetries.AbelianGroup)
    assert not isinstance(sym, symmetries.GroupSymmetry)
    assert not sym.is_abelian

    print('checking valid sectors')
    for valid in [a, b, c, d]:
        assert sym.is_valid_sector(valid)
    for invalid in [[-1], [4], [0, 0]]:
        assert not sym.is_valid_sector(np.array(invalid))

    print('checking fusion_outcomes')
    assert_array_equal(sym.fusion_outcomes(b, b), np.stack([a, b, c, d]))
    assert_array_equal(sym.fusion_outcomes(b, c), b[None, :])
    assert_array_equal(sym.fusion_outcomes(b, d), b[None, :])
    assert_array_equal(sym.fusion_outcomes(c, c), d[None, :])
    assert_array_equal(sym.fusion_outcomes(c, d), a[None, :])
    assert_array_equal(sym.fusion_outcomes(d, d), c[None, :])

    print('checking equality')
    assert sym == sym
    assert sym != symmetries.no_symmetry
    assert sym != symmetries.SU2Symmetry()

    print('checking is_same_symmetry')
    assert sym.is_same_symmetry(sym)
    assert not sym.is_same_symmetry(symmetries.no_symmetry)
    assert not sym.is_same_symmetry(symmetries.SU2Symmetry())

    print('checking dual_sector')
    assert_array_equal(sym.dual_sector(b), b)
    assert_array_equal(sym.dual_sector(c), d)
    assert_array_equal(sym.dual_sector(d), c)

    print('checking dual_sectors')
    assert_array_equal(sym.dual_sectors(np.stack([a, b, c, d])), np.stack([a, b, d, c]))


@pytest.mark.parametrize('N', [4, 7, 36])
@pytest.mark.parametrize('n', [1, 3, 4])
def test_ZNAnyonCategories(N, n, np_random):
    syms = [symmetries.ZNAnyonCategory(N, n)]
    if N % 2 == 0:
        syms.append(symmetries.ZNAnyonCategory2(N, n))

    for sym in syms:
        sectors_a = np.array([0, 1, 2, 10])[:, None] % N
        sectors_b = np.array([0, 1, 3, 11])[:, None] % N
        common_checks(sym, example_sectors=sectors_a,
                      example_sectors_low_qdim=sectors_a, np_random=np_random)

        print('instancecheck and is_abelian')
        assert not isinstance(sym, symmetries.AbelianGroup)
        assert not isinstance(sym, symmetries.GroupSymmetry)
        assert sym.is_abelian

        print('checking valid sectors')
        for s in sectors_a:
            assert sym.is_valid_sector(s)
        assert not sym.is_valid_sector(np.array([0, 0]))
        assert not sym.is_valid_sector(np.array([N]))
        assert not sym.is_valid_sector(np.array([-1]))

        print('checking fusion_outcomes')
        for a in sectors_a:
            for b in sectors_b:
                expect = (a + b)[None, :] % N
                assert_array_equal(sym.fusion_outcomes(a, b), expect)

        print('checking fusion_outcomes_broadcast')
        expect = (sectors_a + sectors_b) % N
        assert_array_equal(sym.fusion_outcomes_broadcast(sectors_a, sectors_b), expect)

        print('checking sector dimensions')
        for s in sectors_a:
            assert sym.sector_dim(s) == 1

        print('checking equality')
        cls = sym.__class__
        other = [cls(N, n), cls(N, n + N),
                 cls(N, n - 1), cls(N, n + 1),
                 cls(N + 2, n)]
        assert sym == sym
        assert sym == other[0]
        assert sym == other[1]
        for i in range(2, 5):
            assert sym != other[i]
        assert sym != symmetries.u1_symmetry
        if N % 2 == 0:
            assert (cls == symmetries.ZNAnyonCategory) == (sym == symmetries.ZNAnyonCategory(N, n))
            assert (cls == symmetries.ZNAnyonCategory2) == (sym == symmetries.ZNAnyonCategory2(N, n))

        print('checking is_same_symmetry')
        assert sym.is_same_symmetry(sym)
        assert sym.is_same_symmetry(other[0])
        assert sym.is_same_symmetry(other[1])
        for i in range(2, 5):
            assert not sym.is_same_symmetry(other[i])
        assert not sym.is_same_symmetry(symmetries.u1_symmetry)

        print('checking dual_sector')
        for s in sectors_a:
            assert_array_equal(sym.dual_sector(s), (-s) % N)

        print('checking dual_sectors')
        assert_array_equal(sym.dual_sectors(sectors_a), (-sectors_a) % N)


@pytest.mark.parametrize('N', [3, 8, 31])
def test_QuantumDoubleZNAnyonCategory(N, np_random):
    sym = symmetries.QuantumDoubleZNAnyonCategory(N)
    sectors_a = np.array([[0, 0], [1, 2], [2, 1], [10, 21]]) % N
    sectors_b = np.array([[0, 2], [1, 1], [3, 8], [11, 4]]) % N
    common_checks(sym, example_sectors=sectors_a,
                  example_sectors_low_qdim=sectors_a, np_random=np_random)

    print('instancecheck and is_abelian')
    assert not isinstance(sym, symmetries.AbelianGroup)
    assert not isinstance(sym, symmetries.GroupSymmetry)
    assert sym.is_abelian

    print('checking valid sectors')
    for s in np.append(sectors_a, sectors_b, axis=0):
        assert sym.is_valid_sector(s)
    assert not sym.is_valid_sector(np.array([0, 0, 0]))
    assert not sym.is_valid_sector(np.array([0]))
    assert not sym.is_valid_sector(np.array([N, 0]))
    assert not sym.is_valid_sector(np.array([0, N]))

    print('checking fusion_outcomes')
    for a in sectors_a:
        for b in sectors_b:
            expect = (a + b)[None, :] % N
            assert_array_equal(sym.fusion_outcomes(a, b), expect)

    print('checking fusion_outcomes_broadcast')
    expect = (sectors_a + sectors_b) % N
    assert_array_equal(sym.fusion_outcomes_broadcast(sectors_a, sectors_b), expect)

    print('checking sector dimensions')
    for s in sectors_a:
        assert sym.sector_dim(s) == 1

    print('checking equality')
    other = [symmetries.QuantumDoubleZNAnyonCategory(N),
             symmetries.QuantumDoubleZNAnyonCategory(N + 1),
             symmetries.ZNAnyonCategory(N, 1),
             symmetries.ProductSymmetry([symmetries.ZNAnyonCategory(N, 1),
                                         symmetries.ZNAnyonCategory(N, 1)])]
    assert sym == sym
    assert sym == other[0]
    assert sym != other[1]
    assert sym != other[2]
    assert sym != other[3]
    assert sym != symmetries.no_symmetry

    print('checking is_same_symmetry')
    assert sym.is_same_symmetry(sym)
    assert sym.is_same_symmetry(other[0])
    for i in range(1, 4):
        assert not sym.is_same_symmetry(other[i])
    assert not sym.is_same_symmetry(symmetries.u1_symmetry)

    print('checking dual_sector')
    for s in sectors_a:
        assert_array_equal(sym.dual_sector(s), (-s) % N)

    print('checking dual_sectors')
    assert_array_equal(sym.dual_sectors(sectors_a), (-sectors_a) % N)


@pytest.mark.parametrize('k', [3, 4, 6])
@pytest.mark.parametrize('handedness', ['left', 'right'])
def test_SU2_kAnyonCategory(k, handedness, np_random):
    sym = symmetries.SU2_kAnyonCategory(k, handedness)
    sectors_a = np.array([[i] for i in range(min(k + 1, 10))])
    sectors_b = np.array([[i] for i in range(min(k + 1, 5))])
    common_checks(sym, example_sectors=sectors_a,
                  example_sectors_low_qdim=sectors_b, np_random=np_random)

    print('instancecheck and is_abelian')
    assert not isinstance(sym, symmetries.AbelianGroup)
    assert not isinstance(sym, symmetries.GroupSymmetry)
    assert not sym.is_abelian

    print('checking valid sectors')
    for valid in [[0], [1], [k]]:
        assert sym.is_valid_sector(np.array(valid))
    for invalid in [[-1], [0, 0], [k + 1]]:
        assert not sym.is_valid_sector(np.array(invalid))

    print('checking fusion_outcomes')
    assert_array_equal(sym.fusion_outcomes(sectors_a[-1], sectors_a[-1]), sectors_a[0][None, :])
    assert_array_equal(sym.fusion_outcomes(sectors_a[-1], sectors_a[-2]), sectors_a[1][None, :])
    assert_array_equal(sym.fusion_outcomes(sectors_a[-2], sectors_a[-2]), sectors_a[0:4:2])
    a, b = sectors_a[2][0], sectors_a[-3][0]
    limit = min(a + b, 2 * k - a - b)
    assert_array_equal(sym.fusion_outcomes(sectors_a[2], sectors_a[-3]), sectors_a[abs(a-b):limit+2:2])

    print('checking equality')
    assert sym == sym
    assert (sym == symmetries.SU2_kAnyonCategory(k, 'right')) == (handedness == 'right')
    assert sym != symmetries.SU2_kAnyonCategory(k + 1, handedness)
    assert sym != symmetries.SU2Symmetry()

    print('checking dual_sector')
    assert_array_equal(sym.dual_sector(sectors_a[-1]), sectors_a[-1])
    assert_array_equal(sym.dual_sector(sectors_b[-1]), sectors_b[-1])

    print('checking dual_sectors')
    assert_array_equal(sym.dual_sectors(sectors_a), sectors_a)


#test_suN_symmetry(3,'/space/ge36xeh/TenpyV2a/Test_N_3_HWeight_7.hdf5', '/space/ge36xeh/TenpyV2a/Test_Fsymb_3_HWeight_3.hdf5', '/space/ge36xeh/TenpyV2a/Test_Rsymb_3_HWeight_4.hdf5', default_rng)
#test_suN_symmetry(2,'/space/ge36xeh/TenpyV2a/Test_N_2_HWeight_20.hdf5', '/space/ge36xeh/TenpyV2a/Test_Fsymb_2_HWeight_6.hdf5', '/space/ge36xeh/TenpyV2a/Test_Rsymb_2_HWeight_6.hdf5', default_rng)<|MERGE_RESOLUTION|>--- conflicted
+++ resolved
@@ -408,12 +408,11 @@
         # defining property of frobenius schur?
         print('FS:',sym.frobenius_schur(a))
         assert_array_almost_equal(Z_a.T, sym.frobenius_schur(a) * Z_a)
-<<<<<<< HEAD
-
-=======
-        # assert_array_almost_equal(Z_a_hc, sym.frobenius_schur(a) * Z_a)
-    
->>>>>>> 5e4afef9
+
+        # TODO: this was commented out in the merge from TeNPy v2_alpha branch into the cyten repo.
+        # TODO: If the tests now fail, check why... if tests pass, remove this comment...
+        assert_array_almost_equal(Z_a_hc, sym.frobenius_schur(a) * Z_a)
+
         # reduces to left/right unitor if one input is trivial?
         X_aua = sym.fusion_tensor(a, sym.trivial_sector, a)
         assert_array_almost_equal(X_aua, np.eye(d_a, dtype=X_aua.dtype)[None, :, None, :])
