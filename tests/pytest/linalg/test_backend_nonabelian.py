"""A collection of tests for cyten.backends.fusion_tree_backend"""
# Copyright (C) TeNPy Developers, GNU GPLv3
from __future__ import annotations
from typing import Callable
import pytest
import numpy as np

<<<<<<< HEAD
from cyten.backends import fusion_tree_backend, get_backend
from cyten.spaces import ProductSpace
=======
from tenpy.linalg import backends
from tenpy.linalg.backends import fusion_tree_backend, get_backend, TensorBackend
from tenpy.linalg.spaces import ElementarySpace, ProductSpace
from tenpy.linalg.tensors import DiagonalTensor, SymmetricTensor, move_leg
from tenpy.linalg.symmetries import ProductSymmetry, fibonacci_anyon_category, SU2Symmetry, SU3_3AnyonCategory
from tenpy.linalg.dtypes import Dtype


def apply_single_b_symbol_efficient(ten: SymmetricTensor, bend_up: bool
                                    ) -> tuple[fusion_tree_backend.FusionTreeData, ProductSpace, ProductSpace]:
    """Use the efficient implementation of b symbols to return the action of a single
    b symbol in the same format (input and output) as the inefficient implementation.
    This is of course inefficient usage of this implementation but a necessity  in order
    to use the structure of the already implemented tests.
    """
    func = ten.backend._find_approproiate_mapping_dict
    index = ten.num_codomain_legs - 1
    coupled = [ten.domain.sectors[ind[1]] for ind in ten.data.block_inds]

    if bend_up:
        axes_perm = list(range(ten.num_codomain_legs)) + [ten.num_legs - 1]
        axes_perm += [ten.num_codomain_legs + i for i in range(ten.num_domain_legs - 1)]
    else:
        axes_perm = list(range(ten.num_codomain_legs - 1))
        axes_perm += [ten.num_codomain_legs + i for i in range(ten.num_domain_legs)]
        axes_perm += [ten.num_codomain_legs - 1]

    mapp, new_codomain, new_domain, _ = func(ten.codomain, ten.domain, index, coupled,
                                             None, bend_up)
    new_data = ten.backend._apply_mapping_dict(ten, new_codomain, new_domain, axes_perm,
                                               mapp, in_domain=None)
    return new_data, new_codomain, new_domain


def apply_single_c_symbol_efficient(ten: SymmetricTensor, leg: int | str, levels: list[int]
                                    ) -> tuple[fusion_tree_backend.FusionTreeData, ProductSpace, ProductSpace]:
    """Use the efficient implementation of c symbols to return the action of a single
    c symbol in the same format (input and output) as the inefficient implementation.
    This is of course inefficient usage of this implementation but a necessity  in order
    to use the structure of the already implemented tests.
    """
    func = ten.backend._find_approproiate_mapping_dict
    index = ten.get_leg_idcs(leg)[0]
    in_domain = index > ten.num_codomain_legs - 1
    overbraid = levels[index] > levels[index + 1]
    coupled = [ten.domain.sectors[ind[1]] for ind in ten.data.block_inds]

    if not in_domain:
        axes_perm = list(range(ten.num_codomain_legs))
        index_ = index
    else:
        axes_perm = list(range(ten.num_domain_legs))
        index_ = ten.num_legs - 1 - (index + 1)
    axes_perm[index_:index_ + 2] = axes_perm[index_:index_ + 2][::-1]

    mapp, new_codomain, new_domain, _ = func(ten.codomain, ten.domain, index, coupled,
                                             overbraid, None)
    new_data = ten.backend._apply_mapping_dict(ten, new_codomain, new_domain, axes_perm,
                                               mapp, in_domain)
    return new_data, new_codomain, new_domain


def assert_tensors_almost_equal(a: SymmetricTensor, expect: SymmetricTensor, eps: float):
    assert a.codomain == expect.codomain
    assert a.domain == expect.domain
    assert a.backend.almost_equal(a, expect, rtol=eps, atol=eps)


def assert_repeated_braids_trivial(a: SymmetricTensor, funcs: list[Callable], levels: list[int],
                                   repeat: int, eps: float):
    """Check that repeatedly braiding two neighboring legs often enough leaves the tensor
    invariant. The number of required repetitions must be chosen to be even (legs must be
    at their initial positions again) and such that all (relevant) r symbols to the power
    of the repetitions is identity. `levels` specifies whether the repeated exchange is
    always clockwise or anti-clockwise.
    This identity is checked for each neighboring pair of legs in the codomain and domain.
    """
    for func in funcs:
        for leg in range(a.num_legs-1):
            if leg == a.num_codomain_legs - 1:
                continue
            new_a = a.copy()
            for _ in range(repeat):
                new_data, new_codomain, new_domain = func(new_a, leg=leg, levels=levels)
                new_a = SymmetricTensor(new_data, new_codomain, new_domain, backend=a.backend)

            assert_tensors_almost_equal(new_a, a, eps)


def assert_clockwise_counterclockwise_trivial(a: SymmetricTensor, funcs: list[Callable],
                                              levels: list[int], eps: float):
    """Check that braiding a pair of neighboring legs clockwise and then anti-clockwise
    (or vice versa) leaves the tensor invariant. `levels` specifies whether the first
    exchange is clockwise or anti-clockwise (the second is the opposite).
    This identity is checked for each neighboring pair of legs in the codomain and domain.
    """
    for func in funcs:
        for leg in range(a.num_legs-1):
            if leg == a.num_codomain_legs - 1:
                continue
            new_a = a.copy()
            new_levels = levels[:]
            for _ in range(2):
                new_data, new_codomain, new_domain = func(new_a, leg=leg, levels=new_levels)
                new_a = SymmetricTensor(new_data, new_codomain, new_domain, backend=a.backend)
                new_levels[leg:leg+2] = new_levels[leg:leg+2][::-1]

            assert_tensors_almost_equal(new_a, a, eps)


def assert_clockwise_counterclockwise_trivial_long_range(a: SymmetricTensor, move_leg_or_permute_leg: str,
                                                         eps: float, np_random: np.random.Generator):
    """Same as `assert_clockwise_counterclockwise_trivial` with the difference that a random
    sequence of exchanges and bends is chosen. The identity is checked using `permute_legs`
    of the tensor backend or using `move_leg` depending on `move_leg_or_permute_leg`.
    """
    levels = list(np_random.permutation(a.num_legs))
    if move_leg_or_permute_leg == 'permute_leg':
        # more general case; needs more input
        permutation = list(np_random.permutation(a.num_legs))
        inv_permutation = [permutation.index(i) for i in range(a.num_legs)]
        inv_levels = [levels[i] for i in permutation]
        num_codomain = np.random.randint(a.num_legs + 1)

        new_data, new_codomain, new_domain = a.backend.permute_legs(a, permutation[:num_codomain],
                                                                    permutation[num_codomain:][::-1], levels)
        new_a = SymmetricTensor(new_data, new_codomain, new_domain, backend=a.backend)
        new_data, new_codomain, new_domain = a.backend.permute_legs(new_a, inv_permutation[:a.num_codomain_legs],
                                                                    inv_permutation[a.num_codomain_legs:][::-1], inv_levels)
        new_a = SymmetricTensor(new_data, new_codomain, new_domain, backend=a.backend)

    elif move_leg_or_permute_leg == 'move_leg':
        leg = np_random.integers(a.num_legs)
        co_dom_pos = np_random.integers(a.num_legs)

        if co_dom_pos >= a.num_codomain_legs:
            new_a = move_leg(a, leg, domain_pos=a.num_legs - 1 - co_dom_pos, levels=levels)
        else:
            new_a = move_leg(a, leg, codomain_pos=co_dom_pos, levels=levels)

        tmp = levels[leg]
        levels = [levels[i] for i in range(a.num_legs) if i != leg]
        levels.insert(co_dom_pos, tmp)
        if leg >= a.num_codomain_legs:
            new_a = move_leg(new_a, co_dom_pos, domain_pos=a.num_legs - 1 - leg, levels=levels)
        else:
            new_a = move_leg(new_a, co_dom_pos, codomain_pos=leg, levels=levels)

    assert_tensors_almost_equal(new_a, a, eps)


def assert_braiding_and_scale_axis_commutation(a: SymmetricTensor, funcs: list[Callable],
                                               levels: list[int], eps: float):
    """Check that when rescaling and exchanging legs, it does not matter whether one first
    performs the rescaling and then the exchange process or vice versa. This is tested using
    `scale_axis` in `FusionTreeBackend`, i.e., not the funtion directly acting on tensors;
    this function is tested elsewhere.
    """
    for func in funcs:
        for leg in range(a.num_legs-1):
            if leg == a.num_codomain_legs - 1:
                continue

            legs = [a.legs[leg], a.legs[leg + 1]]
            if leg > a.num_codomain_legs - 1:  # in domain
                legs = [leg_.dual for leg_ in legs]
            diag_left = DiagonalTensor.from_random_uniform(legs[0], backend=a.backend, dtype=a.dtype)
            diag_right = DiagonalTensor.from_random_uniform(legs[1], backend=a.backend, dtype=a.dtype)
            new_a = a.copy()
            new_a2 = a.copy()

            # apply scale_axis first
            new_a.data = new_a.backend.scale_axis(new_a, diag_left, leg)
            new_a.data = new_a.backend.scale_axis(new_a, diag_right, leg + 1)
            new_data, new_codomain, new_domain = func(new_a, leg=leg, levels=levels)
            new_a = SymmetricTensor(new_data, new_codomain, new_domain, backend=new_a.backend)

            # exchange first
            new_data, new_codomain, new_domain = func(new_a2, leg=leg, levels=levels)
            new_a2 = SymmetricTensor(new_data, new_codomain, new_domain, backend=new_a2.backend)
            new_a2.data = new_a2.backend.scale_axis(new_a2, diag_left, leg + 1)
            new_a2.data = new_a2.backend.scale_axis(new_a2, diag_right, leg)

            assert_tensors_almost_equal(new_a, new_a2, eps)


def assert_bending_up_and_down_trivial(codomains: list[ProductSpace], domains: list[ProductSpace],
                                       funcs: list[Callable], backend: TensorBackend, multiple: bool, eps: float):
    """Check that bending a leg up and down (or down and up) is trivial. All given codomains are combined with all
    given domains to construct random tensors for which the identities are checked. All codomains and domains must
    have the same symmetry; this is not explicitly checked.
    If `multiple == True`, the identity is also checked for bending multiple (i.e. more than one) legs up and down
    up to the maximum number possible. Otherwise, the identity is only checked for a single leg.
    """
    for codomain in codomains:
        for domain in domains:
            tens = SymmetricTensor.from_random_uniform(codomain, domain, backend=backend)
            if len(tens.data.blocks) == 0:  # trivial tensors
                continue

            bending = []
            for i in range(tens.num_domain_legs):
                bends = [True] * (i+1) + [False] * (i+1)
                bending.append(bends)
                if not multiple:
                    break
            for i in range(tens.num_codomain_legs):
                bends = [False] * (i+1) + [True] * (i+1)
                bending.append(bends)
                if not multiple:
                    break

            for func in funcs:
                for bends in bending:
                    new_tens = tens.copy()
                    for bend in bends:
                        new_data, new_codomain, new_domain = func(new_tens, bend)
                        new_tens = SymmetricTensor(new_data, new_codomain, new_domain, backend=backend)

                    assert_tensors_almost_equal(new_tens, tens, eps)


def assert_bending_and_scale_axis_commutation(a: SymmetricTensor, funcs: list[Callable], eps: float):
    """Check that when rescaling and bending legs, it does not matter whether one first
    performs the rescaling and then the bending process or vice versa. This is tested using
    `scale_axis` in `FusionTreeBackend`, i.e., not the funtion directly acting on tensors;
    this function is tested elsewhere.
    """
    bends = [True, False]
    for bend_up in bends:
        if a.num_codomain_legs == 0 and not bend_up:
            continue
        elif a.num_domain_legs == 0 and bend_up:
            continue

        for func in funcs:
            if bend_up:
                num_leg = a.num_codomain_legs - 1
                leg = a.legs[num_leg]
            else:
                num_leg = a.num_codomain_legs
                leg = a.legs[num_leg].dual

            diag = DiagonalTensor.from_random_uniform(leg, backend=a.backend, dtype=a.dtype)
            new_a = a.copy()
            new_a2 = a.copy()

            # apply scale_axis first
            new_a.data = new_a.backend.scale_axis(new_a, diag, num_leg)
            new_data, new_codomain, new_domain = func(new_a, bend_up)
            new_a = SymmetricTensor(new_data, new_codomain, new_domain, backend=new_a.backend)

            # bend first
            new_data, new_codomain, new_domain = func(new_a2, bend_up)
            new_a2 = SymmetricTensor(new_data, new_codomain, new_domain, backend=new_a2.backend)
            new_a2.data = new_a2.backend.scale_axis(new_a2, diag, num_leg)

            assert_tensors_almost_equal(new_a, new_a2, eps)
>>>>>>> 5e4afef9


@pytest.mark.parametrize('num_spaces', [3, 4, 5])
def test_block_sizes(any_symmetry, make_any_space, make_any_sectors, block_backend, num_spaces):
    backend = get_backend('fusion_tree', block_backend)
    spaces = [make_any_space() for _ in range(num_spaces)]
    domain = ProductSpace(spaces, symmetry=any_symmetry, backend=backend)

    for coupled in make_any_sectors(10):
        expect = sum(fusion_tree_backend.forest_block_size(domain, uncoupled, coupled)
                    for uncoupled in domain.iter_uncoupled())
        res = fusion_tree_backend.block_size(domain, coupled)
        assert res == expect


def test_c_symbol_fibonacci_anyons(block_backend: str, np_random: np.random.Generator):
    move_leg_or_permute_leg = np_random.choice(['move_leg', 'permute_leg'])
    print('use ' + move_leg_or_permute_leg)
    backend = get_backend('fusion_tree', block_backend)
    funcs = [backend._apply_single_c_symbol_inefficient,
             backend._apply_single_c_symbol_more_efficient,
             apply_single_c_symbol_efficient]
    eps = 1.e-14
    sym = fibonacci_anyon_category
    s1 = ElementarySpace(sym, [[1]], [1])  # only tau
    s2 = ElementarySpace(sym, [[0], [1]], [1, 1])  # 1 and tau
    codomain = ProductSpace([s2, s1, s2, s2])
    domain = ProductSpace([s2, s1, s2])

    block_inds = np.array([[0,0], [1,1]])
    blocks = [backend.block_backend.block_random_uniform((8, 3), Dtype.complex128),
              backend.block_backend.block_random_uniform((13, 5), Dtype.complex128)]
    data = backends.FusionTreeData(block_inds, blocks, Dtype.complex128)
    tens = SymmetricTensor(data, codomain, domain, backend=backend)

    levels = list(range(tens.num_legs))[::-1]  # for the exchanges

    # exchange legs 0 and 1 (in codomain)
    r1 = np.exp(-4j*np.pi/5)  # R symbols
    rtau = np.exp(3j*np.pi/5)
    expect = [np.zeros((8, 3), dtype=complex), np.zeros((13, 5), dtype=complex)]

    expect[0][0, :] = blocks[0][0, :]
    expect[0][1, :] = blocks[0][1, :]
    expect[0][2, :] = blocks[0][2, :]
    expect[0][3, :] = blocks[0][3, :] * r1
    expect[0][4, :] = blocks[0][4, :] * rtau
    expect[0][5, :] = blocks[0][5, :] * rtau
    expect[0][6, :] = blocks[0][6, :] * r1
    expect[0][7, :] = blocks[0][7, :] * rtau

    expect[1][0, :] = blocks[1][0, :]
    expect[1][1, :] = blocks[1][1, :]
    expect[1][2, :] = blocks[1][2, :]
    expect[1][3, :] = blocks[1][3, :]
    expect[1][4, :] = blocks[1][4, :]
    expect[1][5, :] = blocks[1][5, :] * rtau
    expect[1][6, :] = blocks[1][6, :] * r1
    expect[1][7, :] = blocks[1][7, :] * rtau
    expect[1][8, :] = blocks[1][8, :] * r1
    expect[1][9, :] = blocks[1][9, :] * rtau
    expect[1][10, :] = blocks[1][10, :] * r1
    expect[1][11, :] = blocks[1][11, :] * rtau
    expect[1][12, :] = blocks[1][12, :] * rtau

    expect_data = backends.FusionTreeData(block_inds, expect, Dtype.complex128)
    expect_codomain = ProductSpace([s1, s2, s2, s2])
    expect_tens = SymmetricTensor(expect_data, expect_codomain, domain, backend=backend)

    # do this without permute_legs for the different implementations
    for func in funcs:
        new_data, new_codomain, new_domain = func(tens, leg=0, levels=levels)
        new_tens = SymmetricTensor(new_data, new_codomain, new_domain, backend=backend)
        assert_tensors_almost_equal(new_tens, expect_tens, eps)

    if move_leg_or_permute_leg == 'permute_leg':
        new_data, new_codomain, new_domain = backend.permute_legs(tens, [1, 0, 2, 3], [6, 5, 4], levels)
        new_tens = SymmetricTensor(new_data, new_codomain, new_domain, backend=backend)
        assert_tensors_almost_equal(new_tens, expect_tens, eps)
    elif move_leg_or_permute_leg == 'move_leg':
        new_tens = move_leg(tens, 0, codomain_pos=1, levels=levels)
        assert_tensors_almost_equal(new_tens, expect_tens, eps)


    # exchange legs 5 and 6 (in domain)
    expect = [np.zeros((8, 3), dtype=complex), np.zeros((13, 5), dtype=complex)]

    expect[0][:, 0] = blocks[0][:, 0]
    expect[0][:, 1] = blocks[0][:, 1] * r1
    expect[0][:, 2] = blocks[0][:, 2] * rtau

    expect[1][:, 0] = blocks[1][:, 0]
    expect[1][:, 1] = blocks[1][:, 1]
    expect[1][:, 2] = blocks[1][:, 2] * rtau
    expect[1][:, 3] = blocks[1][:, 3] * r1
    expect[1][:, 4] = blocks[1][:, 4] * rtau

    expect_data = backends.FusionTreeData(block_inds, expect, Dtype.complex128)
    expect_domain = ProductSpace([s1, s2, s2])
    expect_tens = SymmetricTensor(expect_data, codomain, expect_domain, backend=backend)

    for func in funcs:
        new_data, new_codomain, new_domain = func(tens, leg=5, levels=levels)
        new_tens = SymmetricTensor(new_data, new_codomain, new_domain, backend=backend)
        assert_tensors_almost_equal(new_tens, expect_tens, eps)

    if move_leg_or_permute_leg == 'permute_leg':
        new_data, new_codomain, new_domain = backend.permute_legs(tens, [0, 1, 2, 3], [5, 6, 4], levels)
        new_tens = SymmetricTensor(new_data, new_codomain, new_domain, backend=backend)
        assert_tensors_almost_equal(new_tens, expect_tens, eps)
    elif move_leg_or_permute_leg == 'move_leg':
        new_tens = move_leg(tens, 6, domain_pos=1, levels=levels)
        assert_tensors_almost_equal(new_tens, expect_tens, eps)


    # exchange legs 2 and 3 (in codomain)
    phi = (1 + 5**0.5) / 2
    ctttt11 = phi**-1 * r1.conj()  # C symbols
    cttttt1 = phi**-0.5 * rtau * r1.conj()
    ctttt1t = phi**-0.5 * rtau.conj()
    ctttttt = -1*phi**-1
    expect = [np.zeros((8, 3), dtype=complex), np.zeros((13, 5), dtype=complex)]

    expect[0][0, :] = blocks[0][1, :]
    expect[0][1, :] = blocks[0][0, :]
    expect[0][2, :] = blocks[0][2, :] * rtau
    expect[0][3, :] = blocks[0][3, :]
    expect[0][4, :] = blocks[0][5, :]
    expect[0][5, :] = blocks[0][4, :]
    expect[0][6, :] = blocks[0][6, :] * r1
    expect[0][7, :] = blocks[0][7, :] * rtau

    expect[1][0, :] = blocks[1][0, :]
    expect[1][1, :] = blocks[1][2, :]
    expect[1][2, :] = blocks[1][1, :]
    expect[1][3, :] = blocks[1][3, :] * ctttt11 + blocks[1][4, :] * cttttt1
    expect[1][4, :] = blocks[1][3, :] * ctttt1t + blocks[1][4, :] * ctttttt
    expect[1][5, :] = blocks[1][5, :]
    expect[1][6, :] = blocks[1][8, :]
    expect[1][7, :] = blocks[1][9, :]
    expect[1][8, :] = blocks[1][6, :]
    expect[1][9, :] = blocks[1][7, :]
    expect[1][10, :] = blocks[1][10, :] * rtau
    expect[1][11, :] = blocks[1][11, :] * ctttt11 + blocks[1][12, :] * cttttt1
    expect[1][12, :] = blocks[1][11, :] * ctttt1t + blocks[1][12, :] * ctttttt

    expect_data = backends.FusionTreeData(block_inds, expect, Dtype.complex128)
    expect_tens = SymmetricTensor(expect_data, codomain, domain, backend=backend)

    for func in funcs:
        new_data, new_codomain, new_domain = func(tens, leg=2, levels=levels)
        new_tens = SymmetricTensor(new_data, new_codomain, new_domain, backend=backend)
        assert_tensors_almost_equal(new_tens, expect_tens, eps)

    if move_leg_or_permute_leg == 'permute_leg':
        new_data, new_codomain, new_domain = backend.permute_legs(tens, [0, 1, 3, 2], [6, 5, 4], levels)
        new_tens = SymmetricTensor(new_data, new_codomain, new_domain, backend=backend)
        assert_tensors_almost_equal(new_tens, expect_tens, eps)
    elif move_leg_or_permute_leg == 'move_leg':
        new_tens = move_leg(tens, 3, codomain_pos=2, levels=levels)
        assert_tensors_almost_equal(new_tens, expect_tens, eps)


    # exchange legs 4 and 5 (in domain)
    expect = [np.zeros((8, 3), dtype=complex), np.zeros((13, 5), dtype=complex)]

    expect[0][:, 0] = blocks[0][:, 0] * r1
    expect[0][:, 1] = blocks[0][:, 1]
    expect[0][:, 2] = blocks[0][:, 2] * rtau

    expect[1][:, 0] = blocks[1][:, 0]
    expect[1][:, 1] = blocks[1][:, 1] * rtau
    expect[1][:, 2] = blocks[1][:, 2]
    expect[1][:, 3] = blocks[1][:, 3] * ctttt11 + blocks[1][:, 4] * cttttt1
    expect[1][:, 4] = blocks[1][:, 3] * ctttt1t + blocks[1][:, 4] * ctttttt

    expect_data = backends.FusionTreeData(block_inds, expect, Dtype.complex128)
    expect_domain = ProductSpace([s2, s2, s1])
    expect_tens = SymmetricTensor(expect_data, codomain, expect_domain, backend=backend)

    for func in funcs:
        new_data, new_codomain, new_domain = func(tens, leg=4, levels=levels)
        new_tens = SymmetricTensor(new_data, new_codomain, new_domain, backend=backend)
        assert_tensors_almost_equal(new_tens, expect_tens, eps)

    if move_leg_or_permute_leg == 'permute_leg':
        new_data, new_codomain, new_domain = backend.permute_legs(tens, [0, 1, 2, 3], [6, 4, 5], levels)
        new_tens = SymmetricTensor(new_data, new_codomain, new_domain, backend=backend)
        assert_tensors_almost_equal(new_tens, expect_tens, eps)
    elif move_leg_or_permute_leg == 'move_leg':
        new_tens = move_leg(tens, 4, domain_pos=1, levels=levels)
        assert_tensors_almost_equal(new_tens, expect_tens, eps)


    # braid 10 times == trivial
    assert_repeated_braids_trivial(tens, funcs, levels, repeat=10, eps=eps)

    # braid clockwise and then counter-clockwise == trivial
    assert_clockwise_counterclockwise_trivial(tens, funcs, levels, eps=eps)

    # rescaling axes and then braiding == braiding and then rescaling axes
    assert_braiding_and_scale_axis_commutation(tens, funcs, levels, eps=eps)

    # do and undo sequence of braids == trivial (may include b symbols)
    for _ in range(2):
        assert_clockwise_counterclockwise_trivial_long_range(tens, move_leg_or_permute_leg, eps, np_random)


def test_c_symbol_product_sym(block_backend: str, np_random: np.random.Generator):
    move_leg_or_permute_leg = np_random.choice(['move_leg', 'permute_leg'])
    print('use ' + move_leg_or_permute_leg)
    backend = get_backend('fusion_tree', block_backend)
    funcs = [backend._apply_single_c_symbol_inefficient,
             backend._apply_single_c_symbol_more_efficient,
             apply_single_c_symbol_efficient]
    eps = 1.e-14
    sym = ProductSymmetry([fibonacci_anyon_category, SU2Symmetry()])
    s1 = ElementarySpace(sym, [[1, 1]], [2])  # only (tau, spin-1/2)
    s2 = ElementarySpace(sym, [[0, 0], [1, 1]], [1, 2])  # (1, spin-0) and (tau, spin-1/2)
    codomain = ProductSpace([s2, s2, s2])
    domain = ProductSpace([s2, s1, s2])

    # block charges: 0: [0, 0], 1: [1, 0], 2: [0, 1], 3: [1, 1]
    #                4: [0, 2], 5: [1, 2], 6: [0, 3], 7: [1, 3]
    block_inds = np.array([[i, i] for i in range(8)])
    shapes = [(13, 8), (12, 8), (16, 16), (38, 34), (12, 8), (12, 8), (8, 8), (16, 16)]
    blocks = [backend.block_backend.block_random_uniform(shp, Dtype.complex128) for shp in shapes]
    data = backends.FusionTreeData(block_inds, blocks, Dtype.complex128)
    tens = SymmetricTensor(data, codomain, domain, backend=backend)

    levels = list(range(tens.num_legs))[::-1]  # for the exchanges

    # exchange legs 0 and 1 (in codomain)
    r1 = np.exp(-4j*np.pi/5)  # Fib R symbols
    rtau = np.exp(3j*np.pi/5)
    exc = [0, 2, 1, 3]
    exc2 = [4, 5, 6, 7, 0, 1, 2, 3]
    exc3 = [0, 1, 4, 5, 2, 3, 6, 7]

    expect = [np.zeros(shp, dtype=complex) for shp in shapes]

    expect[0][:9, :] = blocks[0][[0] + [1 + i for i in exc2], :]
    expect[0][9:, :] = blocks[0][[9 + i for i in exc], :] * r1 * -1

    expect[1][:8, :] = blocks[1][exc2, :]
    expect[1][8:, :] = blocks[1][[8 + i for i in exc], :] * rtau * -1

    expect[2][:8, :] = blocks[2][exc3, :] * rtau * -1
    expect[2][8:, :] = blocks[2][[8 + i for i in exc3], :] * rtau

    expect[3][:6, :] = blocks[3][[0, 1, 4, 5, 2, 3], :]
    expect[3][6:14, :] = blocks[3][[6 + i for i in exc3], :] * r1 * -1
    expect[3][14:22, :] = blocks[3][[14 + i for i in exc3], :] * r1
    expect[3][22:30, :] = blocks[3][[22 + i for i in exc3], :] * rtau * -1
    expect[3][30:, :] = blocks[3][[30 + i for i in exc3], :] * rtau

    expect[4][:8, :] = blocks[4][exc2, :]
    expect[4][8:, :] = blocks[4][[8 + i for i in exc], :] * r1

    expect[5][:8, :] = blocks[5][exc2, :]
    expect[5][8:, :] = blocks[5][[8 + i for i in exc], :] * rtau

    expect[6][:, :] = blocks[6][exc3, :] * rtau

    expect[7][:8, :] = blocks[7][exc3, :] * r1
    expect[7][8:, :] = blocks[7][[8 + i for i in exc3], :] * rtau

    expect_data = backends.FusionTreeData(block_inds, expect, Dtype.complex128)
    expect_tens = SymmetricTensor(expect_data, codomain, domain, backend=backend)

    for func in funcs:
        new_data, new_codomain, new_domain = func(tens, leg=0, levels=levels)
        new_tens = SymmetricTensor(new_data, new_codomain, new_domain, backend=backend)
        assert_tensors_almost_equal(new_tens, expect_tens, eps)

    if move_leg_or_permute_leg == 'permute_leg':
        new_data, new_codomain, new_domain = backend.permute_legs(tens, [1, 0, 2], [5, 4, 3], levels)
        new_tens = SymmetricTensor(new_data, new_codomain, new_domain, backend=backend)
        assert_tensors_almost_equal(new_tens, expect_tens, eps)
    elif move_leg_or_permute_leg == 'move_leg':
        new_tens = move_leg(tens, 1, codomain_pos=0, levels=levels)
        assert_tensors_almost_equal(new_tens, expect_tens, eps)


    # exchange legs 4 and 5 (in domain)
    expect = [np.zeros(shp, dtype=complex) for shp in shapes]

    expect[0][:, :4] = blocks[0][:, :4]
    expect[0][:, 4:] = blocks[0][:, [4 + i for i in exc]] * r1 * -1

    expect[1][:, :4] = blocks[1][:, :4]
    expect[1][:, 4:] = blocks[1][:, [4 + i for i in exc]] * rtau * -1

    expect[2][:, :8] = blocks[2][:, exc3] * rtau * -1
    expect[2][:, 8:] = blocks[2][:, [8 + i for i in exc3]] * rtau

    expect[3][:, :2] = blocks[3][:, :2]
    expect[3][:, 2:10] = blocks[3][:, [2 + i for i in exc3]] * r1 * -1
    expect[3][:, 10:18] = blocks[3][:, [10 + i for i in exc3]] * r1
    expect[3][:, 18:26] = blocks[3][:, [18 + i for i in exc3]] * rtau * -1
    expect[3][:, 26:34] = blocks[3][:, [26 + i for i in exc3]] * rtau

    expect[4][:, :4] = blocks[4][:, :4]
    expect[4][:, 4:] = blocks[4][:, [4 + i for i in exc]] * r1

    expect[5][:, :4] = blocks[5][:, :4]
    expect[5][:, 4:] = blocks[5][:, [4 + i for i in exc]] * rtau

    expect[6][:, :] = blocks[6][:, exc3] * rtau

    expect[7][:, :8] = blocks[7][:, exc3] * r1
    expect[7][:, 8:] = blocks[7][:, [8 + i for i in exc3]] * rtau

    expect_data = backends.FusionTreeData(block_inds, expect, Dtype.complex128)
    expect_domain = ProductSpace([s1, s2, s2])
    expect_tens = SymmetricTensor(expect_data, codomain, expect_domain, backend=backend)

    for func in funcs:
        new_data, new_codomain, new_domain = func(tens, leg=4, levels=levels)
        new_tens = SymmetricTensor(new_data, new_codomain, new_domain, backend=backend)
        assert_tensors_almost_equal(new_tens, expect_tens, eps)

    if move_leg_or_permute_leg == 'permute_leg':
        new_data, new_codomain, new_domain = backend.permute_legs(tens, [0, 1, 2], [4, 5, 3], levels)
        new_tens = SymmetricTensor(new_data, new_codomain, new_domain, backend=backend)
        assert_tensors_almost_equal(new_tens, expect_tens, eps)
    elif move_leg_or_permute_leg == 'move_leg':
        new_tens = move_leg(tens, 5, domain_pos=1, levels=levels)
        assert_tensors_almost_equal(new_tens, expect_tens, eps)


    # exchange legs 3 and 4 (in domain)
    phi = (1 + 5**0.5) / 2
    ctttt11 = phi**-1 * r1.conj()  # C symbols
    cttttt1 = phi**-0.5 * rtau * r1.conj()
    ctttt1t = phi**-0.5 * rtau.conj()
    ctttttt = -1*phi**-1
    exc4 = [0, 2, 1, 3, 4, 6, 5, 7]
    expect = [np.zeros(shp, dtype=complex) for shp in shapes]

    expect[0][:, :4] = blocks[0][:, exc] * r1 * -1
    expect[0][:, 4:] = blocks[0][:, 4:]

    expect[1][:, :4] = blocks[1][:, exc] * rtau * -1
    expect[1][:, 4:] = blocks[1][:, 4:]

    # f-symbols for su(2) [e -> f]: 0 -> 0: -1/2, 2 -> 2: 1/2, 0 -> 2 and 2 -> 0: 3**.5/2
    expect[2][:, :8] = (blocks[2][:, exc4] * rtau * (-1/4 + 3/4)
                       + blocks[2][:, [8 + i for i in exc4]] * rtau * (3**0.5/4 + 3**0.5/4))
    expect[2][:, 8:] = (blocks[2][:, exc4] * rtau * (3**0.5/4 + 3**0.5/4)
                       + blocks[2][:, [8 + i for i in exc4]] * rtau * (1/4 - 3/4))

    expect[3][:, :2] = blocks[3][:, :2]
    expect[3][:, 2:10] = (blocks[3][:, [2 + i for i in exc4]] * ctttt11 * (-1/4 + 3/4)
                         + blocks[3][:, [10 + i for i in exc4]] * ctttt11 * (3**0.5/4 + 3**0.5/4)
                         + blocks[3][:, [18 + i for i in exc4]] * cttttt1 * (-1/4 + 3/4)
                         + blocks[3][:, [26 + i for i in exc4]] * cttttt1 * (3**0.5/4 + 3**0.5/4))
    expect[3][:, 10:18] = (blocks[3][:, [2 + i for i in exc4]] * ctttt11 * (3**0.5/4 + 3**0.5/4)
                          + blocks[3][:, [10 + i for i in exc4]] * ctttt11 * (1/4 - 3/4)
                          + blocks[3][:, [18 + i for i in exc4]] * cttttt1 * (3**0.5/4 + 3**0.5/4)
                          + blocks[3][:, [26 + i for i in exc4]] * cttttt1 * (1/4 - 3/4))
    expect[3][:, 18:26] = (blocks[3][:, [2 + i for i in exc4]] * ctttt1t * (-1/4 + 3/4)
                          + blocks[3][:, [10 + i for i in exc4]] * ctttt1t * (3**0.5/4 + 3**0.5/4)
                          + blocks[3][:, [18 + i for i in exc4]] * ctttttt * (-1/4 + 3/4)
                          + blocks[3][:, [26 + i for i in exc4]] * ctttttt * (3**0.5/4 + 3**0.5/4))
    expect[3][:, 26:34] = (blocks[3][:, [2 + i for i in exc4]] * ctttt1t * (3**0.5/4 + 3**0.5/4)
                          + blocks[3][:, [10 + i for i in exc4]] * ctttt1t * (1/4 - 3/4)
                          + blocks[3][:, [18 + i for i in exc4]] * ctttttt * (3**0.5/4 + 3**0.5/4)
                          + blocks[3][:, [26 + i for i in exc4]] * ctttttt * (1/4 - 3/4))

    expect[4][:, :4] = blocks[4][:, exc] * r1
    expect[4][:, 4:] = blocks[4][:, 4:]

    expect[5][:, :4] = blocks[5][:, exc] * rtau
    expect[5][:, 4:] = blocks[5][:, 4:]

    expect[6][:, :] = blocks[6][:, exc4] * rtau

    expect[7][:, :8] = blocks[7][:, exc4] * ctttt11 + blocks[7][:, [8 + i for i in exc4]] * cttttt1
    expect[7][:, 8:] = blocks[7][:, exc4] * ctttt1t + blocks[7][:, [8 + i for i in exc4]] * ctttttt

    expect_data = backends.FusionTreeData(block_inds, expect, Dtype.complex128)
    expect_domain = ProductSpace([s2, s2, s1])
    expect_tens = SymmetricTensor(expect_data, codomain, expect_domain, backend=backend)

    for func in funcs:
        new_data, new_codomain, new_domain = func(tens, leg=3, levels=levels)
        new_tens = SymmetricTensor(new_data, new_codomain, new_domain, backend=backend)
        assert_tensors_almost_equal(new_tens, expect_tens, eps)

    if move_leg_or_permute_leg == 'permute_leg':
        new_data, new_codomain, new_domain = backend.permute_legs(tens, [0, 1, 2], [5, 3, 4], levels)
        new_tens = SymmetricTensor(new_data, new_codomain, new_domain, backend=backend)
        assert_tensors_almost_equal(new_tens, expect_tens, eps)
    elif move_leg_or_permute_leg == 'move_leg':
        new_tens = move_leg(tens, 4, domain_pos=2, levels=levels)
        assert_tensors_almost_equal(new_tens, expect_tens, eps)


    # braid 10 times == trivial
    assert_repeated_braids_trivial(tens, funcs, levels, repeat=10, eps=eps)

    # braid clockwise and then counter-clockwise == trivial
    assert_clockwise_counterclockwise_trivial(tens, funcs, levels, eps=eps)

    # rescaling axes and then braiding == braiding and then rescaling axes
    assert_braiding_and_scale_axis_commutation(tens, funcs, levels, eps=eps)

    # do and undo sequence of braids == trivial (may include b symbols)
    for _ in range(2):
        assert_clockwise_counterclockwise_trivial_long_range(tens, move_leg_or_permute_leg, eps, np_random)


def test_c_symbol_su3_3(block_backend: str, np_random: np.random.Generator):
    move_leg_or_permute_leg = np_random.choice(['move_leg', 'permute_leg'])
    print('use ' + move_leg_or_permute_leg)
    backend = get_backend('fusion_tree', block_backend)
    funcs = [backend._apply_single_c_symbol_inefficient,
             backend._apply_single_c_symbol_more_efficient,
             apply_single_c_symbol_efficient]
    eps = 1.e-14
    sym = SU3_3AnyonCategory()
    s1 = ElementarySpace(sym, [[1], [2]], [1, 1])  # 8 and 10
    s2 = ElementarySpace(sym, [[1]], [2])  # 8 with multiplicity 2
    [c0, c1, c2, c3] = [np.array([i]) for i in range(4)]  # charges
    codomain = ProductSpace([s1, s1, s1])
    domain = ProductSpace([s1, s2, s2])

    block_inds = np.array([[i, i] for i in range(4)])
    shapes = [(6, 12), (16, 36), (5, 12), (5, 12)]
    blocks = [backend.block_backend.block_random_uniform(shp, Dtype.complex128) for shp in shapes]
    data = backends.FusionTreeData(block_inds, blocks, Dtype.complex128)
    tens = SymmetricTensor(data, codomain, domain, backend=backend)

    levels = list(range(tens.num_legs))[::-1]  # for the exchanges

    # exchange legs 0 and 1 (in codomain)
    # SU(3)_3 R symbols
    # exchanging two 8s gives -1 except if they fuse to 8, then
    r8 = [-1j, 1j]  # for the two multiplicities
    # all other R symbols are trivial
    expect = [np.zeros(shp, dtype=complex) for shp in shapes]

    for i in [0, 2, 3]:
        expect[i][0, :] = blocks[i][0, :] * r8[0]
        expect[i][1, :] = blocks[i][1, :] * r8[1]
        expect[i][2, :] = blocks[i][2, :] * -1
        expect[i][[3, 4], :] = blocks[i][[4, 3], :]
    expect[0][5, :] = blocks[0][5, :]

    expect[1][[0, 5, 6], :] = blocks[1][[0, 5, 6], :] * -1
    expect[1][[1, 3, 7], :] = blocks[1][[1, 3, 7], :] * r8[0]
    expect[1][[2, 4, 8], :] = blocks[1][[2, 4, 8], :] * r8[1]
    expect[1][9:, :] = blocks[1][[12, 13, 14, 9, 10, 11, 15], :]

    expect_data = backends.FusionTreeData(block_inds, expect, Dtype.complex128)
    expect_tens = SymmetricTensor(expect_data, codomain, domain, backend=backend)

    for func in funcs:
        new_data, new_codomain, new_domain = func(tens, leg=0, levels=levels)
        new_tens = SymmetricTensor(new_data, new_codomain, new_domain, backend=backend)
        assert_tensors_almost_equal(new_tens, expect_tens, eps)

    if move_leg_or_permute_leg == 'permute_leg':
        new_data, new_codomain, new_domain = backend.permute_legs(tens, [1, 0, 2], [5, 4, 3], levels)
        new_tens = SymmetricTensor(new_data, new_codomain, new_domain, backend=backend)
        assert_tensors_almost_equal(new_tens, expect_tens, eps)
    elif move_leg_or_permute_leg == 'move_leg':
        new_tens = move_leg(tens, 1, codomain_pos=0, levels=levels)
        assert_tensors_almost_equal(new_tens, expect_tens, eps)


    # exchange legs 4 and 5 (in domain)
    expect = [np.zeros(shp, dtype=complex) for shp in shapes]

    for i in [0, 2, 3]:
        expect[i][:, :4] = blocks[i][:, :4] * r8[0]
        expect[i][:, 4:8] = blocks[i][:, 4:8] * r8[1]
        expect[i][:, 8:] = blocks[i][:, 8:]

    expect[1][:, :4] = blocks[1][:, :4] * -1
    expect[1][:, 4:8] = blocks[1][:, 4:8] * r8[0]
    expect[1][:, 8:12] = blocks[1][:, 8:12] * r8[1]
    expect[1][:, 12:16] = blocks[1][:, 12:16] * r8[0]
    expect[1][:, 16:20] = blocks[1][:, 16:20] * r8[1]
    expect[1][:, 20:28] = blocks[1][:, 20:28] * -1
    expect[1][:, 28:] = blocks[1][:, 28:]

    expect_data = backends.FusionTreeData(block_inds, expect, Dtype.complex128)
    expect_domain = ProductSpace([s2, s1, s2])
    expect_tens = SymmetricTensor(expect_data, codomain, expect_domain, backend=backend)

    for func in funcs:
        new_data, new_codomain, new_domain = func(tens, leg=4, levels=levels)
        new_tens = SymmetricTensor(new_data, new_codomain, new_domain, backend=backend)
        assert_tensors_almost_equal(new_tens, expect_tens, eps)

    if move_leg_or_permute_leg == 'permute_leg':
        new_data, new_codomain, new_domain = backend.permute_legs(tens, [0, 1, 2], [4, 5, 3], levels)
        new_tens = SymmetricTensor(new_data, new_codomain, new_domain, backend=backend)
        assert_tensors_almost_equal(new_tens, expect_tens, eps)
    elif move_leg_or_permute_leg == 'move_leg':
        new_tens = move_leg(tens, 5, domain_pos=1, levels=levels)
        assert_tensors_almost_equal(new_tens, expect_tens, eps)


    # exchange legs 1 and 2 (in codomain)
    # we usually use the convention that in the codomain, the two final indices are f, e
    # the F symbols f2 and f1 are chosen such that we use the indices e, f
    # e.g. f2[e, f] = _f_symbol(10, 8, 8, 8, f, e)
    #      f1[e, f] = _f_symbol(8, 10, 8, 8, f, e)
    f2 = np.array([[-.5, -3**.5/2], [3**.5/2, -.5]])
    f1 = f2.T
    csym = sym._c_symbol
    expect = [np.zeros(shp, dtype=complex) for shp in shapes]

    expect[0][0, :] = blocks[0][0, :] * r8[0]
    expect[0][1, :] = blocks[0][1, :] * r8[1]
    expect[0][[2, 3], :] = blocks[0][[3, 2], :]
    expect[0][4, :] = blocks[0][4, :] * -1
    expect[0][5, :] = blocks[0][5, :]

    v = [blocks[1][i, :] for i in range(7)]
    charges = [c0] + [c1]*4 + [c2, c3]
    mul1 = [0] * 7
    mul2 = [0] * 7
    mul1[2], mul1[4] = 1, 1
    mul2[3], mul2[4] = 1, 1

    for i in range(7):
        w = [csym(c1, c1, c1, c1, charges[i], charges[j])[mul1[i], mul2[i], mul1[j], mul2[j]] for j in range(7)]
        expect[1][i, :] = np.sum([v[j] * w[j] for j in range(7)], axis=0)

    expect[1][7, :] = (blocks[1][9, :] * (f2[0,0]*f2[0,0] + f2[0,1]*f2[1,0])
                       + blocks[1][10, :] * (f2[1,0]*f2[0,0] + f2[1,1]*f2[1,0]))
    expect[1][8, :] = (blocks[1][9, :] * (f2[0,0]*f2[0,1] + f2[0,1]*f2[1,1])
                       + blocks[1][10, :] * (f2[1,0]*f2[0,1] + f2[1,1]*f2[1,1]))
    expect[1][9, :] = (blocks[1][7, :] * (f1[0,0]*f1[0,0] + f1[0,1]*f1[1,0])
                       + blocks[1][8, :] * (f1[1,0]*f1[0,0] + f1[1,1]*f1[1,0]))
    expect[1][10, :] = (blocks[1][7, :] * (f1[0,0]*f1[0,1] + f1[0,1]*f1[1,1])
                        + blocks[1][8, :] * (f1[1,0]*f1[0,1] + f1[1,1]*f1[1,1]))
    expect[1][11, :] = blocks[1][11, :]
    expect[1][12, :] = (blocks[1][12, :] * (f1[0,0]*r8[0]*f2[0,0] + f1[0,1]*r8[1]*f2[1,0])
                        + blocks[1][13, :] * (f1[1,0]*r8[0]*f2[0,0] + f1[1,1]*r8[1]*f2[1,0]))
    expect[1][13, :] = (blocks[1][12, :] * (f1[0,0]*r8[0]*f2[0,1] + f1[0,1]*r8[1]*f2[1,1])
                        + blocks[1][13, :] * (f1[1,0]*r8[0]*f2[0,1] + f1[1,1]*r8[1]*f2[1,1]))
    expect[1][[14, 15], :] = blocks[1][[15, 14], :] * -1

    expect[2][0, :] = (blocks[2][0, :] * (f1[0,0]*r8[0]*f2[0,0] + f1[0,1]*r8[1]*f2[1,0])
                       + blocks[2][1, :] * (f1[1,0]*r8[0]*f2[0,0] + f1[1,1]*r8[1]*f2[1,0]))
    expect[2][1, :] = (blocks[2][0, :] * (f1[0,0]*r8[0]*f2[0,1] + f1[0,1]*r8[1]*f2[1,1])
                       + blocks[2][1, :] * (f1[1,0]*r8[0]*f2[0,1] + f1[1,1]*r8[1]*f2[1,1]))
    expect[2][[2, 3], :] = blocks[2][[3, 2], :] * -1
    expect[2][4, :] = blocks[2][4, :] * -1

    expect[3][0, :] = (blocks[3][0, :] * (f2[0,0]*r8[0]*f1[0,0] + f2[0,1]*r8[1]*f1[1,0])
                       + blocks[3][1, :] * (f2[1,0]*r8[0]*f1[0,0] + f2[1,1]*r8[1]*f1[1,0]))
    expect[3][1, :] = (blocks[3][0, :] * (f2[0,0]*r8[0]*f1[0,1] + f2[0,1]*r8[1]*f1[1,1])
                       + blocks[3][1, :] * (f2[1,0]*r8[0]*f1[0,1] + f2[1,1]*r8[1]*f1[1,1]))
    expect[3][[2, 3], :] = blocks[3][[3, 2], :] * -1
    expect[3][4, :] = blocks[3][4, :] * -1

    expect_data = backends.FusionTreeData(block_inds, expect, Dtype.complex128)
    expect_tens = SymmetricTensor(expect_data, codomain, domain, backend=backend)

    for func in funcs:
        new_data, new_codomain, new_domain = func(tens, leg=1, levels=levels)
        new_tens = SymmetricTensor(new_data, new_codomain, new_domain, backend=backend)
        assert_tensors_almost_equal(new_tens, expect_tens, eps)

    if move_leg_or_permute_leg == 'permute_leg':
        new_data, new_codomain, new_domain = backend.permute_legs(tens, [0, 2, 1], [5, 4, 3], levels)
        new_tens = SymmetricTensor(new_data, new_codomain, new_domain, backend=backend)
        assert_tensors_almost_equal(new_tens, expect_tens, eps)
    elif move_leg_or_permute_leg == 'move_leg':
        new_tens = move_leg(tens, 1, codomain_pos=2, levels=levels)
        assert_tensors_almost_equal(new_tens, expect_tens, eps)


    # exchange legs 3 and 4 (in domain)
    exc = [0, 2, 1, 3]
    exc4, exc8 = [4 + i for i in exc], [8 + i for i in exc]
    exc28, exc32 = [28 + i for i in exc], [32 + i for i in exc]
    expect = [np.zeros(shp, dtype=complex) for shp in shapes]

    expect[0][:, :4] = blocks[0][:, exc] * r8[0]
    expect[0][:, 4:8] = blocks[0][:, exc4] * r8[1]
    expect[0][:, 8:] = blocks[0][:, exc8] * -1

    v = [blocks[1][:, [4*i + j for j in exc]] for i in range(7)]
    for i in range(7):
        w = [csym(c1, c1, c1, c1, charges[i], charges[j])[mul1[i], mul2[i], mul1[j], mul2[j]] for j in range(7)]
        expect[1][:, 4*i:4*(i+1)] = np.sum([v[j] * w[j] for j in range(7)], axis=0)

    expect[1][:, 28:32] = (blocks[1][:, exc28] * (f1[0,0]*r8[0]*f2[0,0] + f1[0,1]*r8[1]*f2[1,0])
                          + blocks[1][:, exc32] * (f1[1,0]*r8[0]*f2[0,0] + f1[1,1]*r8[1]*f2[1,0]))
    expect[1][:, 32:] = (blocks[1][:, exc28] * (f1[0,0]*r8[0]*f2[0,1] + f1[0,1]*r8[1]*f2[1,1])
                        + blocks[1][:, exc32] * (f1[1,0]*r8[0]*f2[0,1] + f1[1,1]*r8[1]*f2[1,1]))

    expect[2][:, :4] = (blocks[2][:, exc] * (f1[0,0]*r8[0]*f2[0,0] + f1[0,1]*r8[1]*f2[1,0])
                       + blocks[2][:, exc4] * (f1[1,0]*r8[0]*f2[0,0] + f1[1,1]*r8[1]*f2[1,0]))
    expect[2][:, 4:8] = (blocks[2][:, exc] * (f1[0,0]*r8[0]*f2[0,1] + f1[0,1]*r8[1]*f2[1,1])
                        + blocks[2][:, exc4] * (f1[1,0]*r8[0]*f2[0,1] + f1[1,1]*r8[1]*f2[1,1]))
    expect[2][:, 8:] = blocks[2][:, exc8] * -1

    expect[3][:, :4] = (blocks[3][:, exc] * (f2[0,0]*r8[0]*f1[0,0] + f2[0,1]*r8[1]*f1[1,0])
                       + blocks[3][:, exc4] * (f2[1,0]*r8[0]*f1[0,0] + f2[1,1]*r8[1]*f1[1,0]))
    expect[3][:, 4:8] = (blocks[3][:, exc] * (f2[0,0]*r8[0]*f1[0,1] + f2[0,1]*r8[1]*f1[1,1])
                        + blocks[3][:, exc4] * (f2[1,0]*r8[0]*f1[0,1] + f2[1,1]*r8[1]*f1[1,1]))
    expect[3][:, 8:] = blocks[3][:, exc8] * -1

    expect_data = backends.FusionTreeData(block_inds, expect, Dtype.complex128)
    expect_tens = SymmetricTensor(expect_data, codomain, domain, backend=backend)

    for func in funcs:
        new_data, new_codomain, new_domain = func(tens, leg=3, levels=levels)
        new_tens = SymmetricTensor(new_data, new_codomain, new_domain, backend=backend)
        assert_tensors_almost_equal(new_tens, expect_tens, eps)

    if move_leg_or_permute_leg == 'permute_leg':
        new_data, new_codomain, new_domain = backend.permute_legs(tens, [0, 1, 2], [5, 3, 4], levels)
        new_tens = SymmetricTensor(new_data, new_codomain, new_domain, backend=backend)
        assert_tensors_almost_equal(new_tens, expect_tens, eps)
    elif move_leg_or_permute_leg == 'move_leg':
        new_tens = move_leg(tens, 4, domain_pos=2, levels=levels)
        assert_tensors_almost_equal(new_tens, expect_tens, eps)


    # braid 4 times == trivial
    assert_repeated_braids_trivial(tens, funcs, levels, repeat=4, eps=eps)

    # braid clockwise and then counter-clockwise == trivial
    assert_clockwise_counterclockwise_trivial(tens, funcs, levels, eps=eps)

    # rescaling axes and then braiding == braiding and then rescaling axes
    assert_braiding_and_scale_axis_commutation(tens, funcs, levels, eps=eps)

    # do and undo sequence of braids == trivial (may include b symbols)
    for _ in range(2):
        assert_clockwise_counterclockwise_trivial_long_range(tens, move_leg_or_permute_leg, eps, np_random)


def test_b_symbol_fibonacci_anyons(block_backend: str, np_random: np.random.Generator):
    move_leg_or_permute_leg = np_random.choice(['move_leg', 'permute_leg'])
    print('use ' + move_leg_or_permute_leg)
    multiple = np_random.choice([True, False])
    backend = get_backend('fusion_tree', block_backend)
    funcs = [backend._apply_single_b_symbol, apply_single_b_symbol_efficient]
    eps = 1.e-14
    sym = fibonacci_anyon_category
    s1 = ElementarySpace(sym, [[1]], [1])  # only tau
    s2 = ElementarySpace(sym, [[0], [1]], [1, 1])  # 1 and tau
    s3 = ElementarySpace(sym, [[0], [1]], [2, 3])  # 1 and tau

    # tensor with single leg in codomain; bend down
    codomain = ProductSpace([s2])
    domain = ProductSpace([], symmetry=sym)

    block_inds = np.array([[0, 0]])
    blocks = [backend.block_backend.block_random_uniform((1, 1), Dtype.complex128)]
    data = backends.FusionTreeData(block_inds, blocks, Dtype.complex128)
    tens = SymmetricTensor(data, codomain, domain, backend=backend)

    expect_codomain = ProductSpace([], symmetry=sym)
    expect_domain = ProductSpace([s2.dual])
    expect_tens = SymmetricTensor(data, expect_codomain, expect_domain, backend=backend)

    for func in funcs:
        new_data, new_codomain, new_domain = func(tens, False)
        new_tens = SymmetricTensor(new_data, new_codomain, new_domain, backend=backend)
        assert_tensors_almost_equal(new_tens, expect_tens, eps)

    if move_leg_or_permute_leg == 'permute_leg':
        new_data, new_codomain, new_domain = backend.permute_legs(tens, [], [0], None)
        new_tens = SymmetricTensor(new_data, new_codomain, new_domain, backend=backend)
        assert_tensors_almost_equal(new_tens, expect_tens, eps)
    elif move_leg_or_permute_leg == 'move_leg':
        new_tens = move_leg(tens, 0, domain_pos=0, levels=None)
        assert_tensors_almost_equal(new_tens, expect_tens, eps)


    # tensor with single leg in domain; bend up
    codomain = ProductSpace([], symmetry=sym)
    domain = ProductSpace([s3])

    block_inds = np.array([[0,0]])
    blocks = [backend.block_backend.block_random_uniform((1, 2), Dtype.complex128)]
    data = backends.FusionTreeData(block_inds, blocks, Dtype.complex128)
    tens = SymmetricTensor(data, codomain, domain, backend=backend)

    expect = [backend.block_backend.block_reshape(blocks[0], (2, 1))]
    expect_data = backends.FusionTreeData(block_inds, expect, Dtype.complex128)
    expect_codomain = ProductSpace([s3.dual])
    expect_domain = ProductSpace([], symmetry=sym)
    expect_tens = SymmetricTensor(expect_data, expect_codomain, expect_domain, backend=backend)

    for func in funcs:
        new_data, new_codomain, new_domain = func(tens, True)
        new_tens = SymmetricTensor(new_data, new_codomain, new_domain, backend=backend)
        assert_tensors_almost_equal(new_tens, expect_tens, eps)

    if move_leg_or_permute_leg == 'permute_leg':
        new_data, new_codomain, new_domain = backend.permute_legs(tens, [0], [], None)
        new_tens = SymmetricTensor(new_data, new_codomain, new_domain, backend=backend)
        assert_tensors_almost_equal(new_tens, expect_tens, eps)
    elif move_leg_or_permute_leg == 'move_leg':
        new_tens = move_leg(tens, 0, codomain_pos=0, levels=None)
        assert_tensors_almost_equal(new_tens, expect_tens, eps)


    # more complicated tensor
    codomain = ProductSpace([s2, s1, s1])
    domain = ProductSpace([s2, s1, s2])

    block_inds = np.array([[0,0], [1,1]])
    blocks = [backend.block_backend.block_random_uniform((2, 3), Dtype.complex128),
              backend.block_backend.block_random_uniform((3, 5), Dtype.complex128)]
    data = backends.FusionTreeData(block_inds, blocks, Dtype.complex128)
    tens = SymmetricTensor(data, codomain, domain, backend=backend)

    # bend up
    phi = (1 + 5**0.5) / 2
    expect = [np.zeros((5, 1), dtype=complex), np.zeros((8, 2), dtype=complex)]

    expect[0][0, 0] = blocks[0][0, 1] # (0, 0, 0) = (a, b, c) as in _b_symbol(a, b, c)
    expect[0][1, 0] = blocks[1][0, 3] * phi**0.5 # (0, 1, 1)
    expect[0][2, 0] = blocks[0][1, 1] # (0, 0, 0)
    expect[0][3, 0] = blocks[1][1, 3] * phi**0.5 # (0, 1, 1)
    expect[0][4, 0] = blocks[1][2, 3] * phi**0.5 # (0, 1, 1)

    expect[1][0, 0] = blocks[1][0, 0] # (1, 0, 1)
    expect[1][1, 0] = blocks[0][0, 0] * phi**-0.5 # (1, 1, 0)
    expect[1][2, 0] = blocks[1][0, 1] # (1, 1, 1)
    expect[1][3, 0] = blocks[1][1, 0] # (1, 0, 1)
    expect[1][4, 0] = blocks[1][2, 0] # (1, 0, 1)
    expect[1][5, 0] = blocks[1][1, 1] # (1, 1, 1)
    expect[1][6, 0] = blocks[0][1, 0] * phi**-0.5 # (1, 1, 0)
    expect[1][7, 0] = blocks[1][2, 1] # (1, 1, 1)

    expect[1][0, 1] = blocks[1][0, 2] # (1, 0, 1)
    expect[1][1, 1] = blocks[0][0, 2] * phi**-0.5 # (1, 1, 0)
    expect[1][2, 1] = blocks[1][0, 4] # (1, 1, 1)
    expect[1][3, 1] = blocks[1][1, 2] # (1, 0, 1)
    expect[1][4, 1] = blocks[1][2, 2] # (1, 0, 1)
    expect[1][5, 1] = blocks[1][1, 4] # (1, 1, 1)
    expect[1][6, 1] = blocks[0][1, 2] * phi**-0.5 # (1, 1, 0)
    expect[1][7, 1] = blocks[1][2, 4] # (1, 1, 1)

    expect_data = backends.FusionTreeData(block_inds, expect, Dtype.complex128)
    expect_codomain = ProductSpace([s2, s1, s1, s2.dual])
    expect_domain = ProductSpace([s2, s1])
    expect_tens = SymmetricTensor(expect_data, expect_codomain, expect_domain, backend=backend)

    for func in funcs:
        new_data, new_codomain, new_domain = func(tens, True)
        new_tens = SymmetricTensor(new_data, new_codomain, new_domain, backend=backend)
        assert_tensors_almost_equal(new_tens, expect_tens, eps)

    if move_leg_or_permute_leg == 'permute_leg':
        new_data, new_codomain, new_domain = backend.permute_legs(tens, [0, 1, 2, 3], [5, 4], None)
        new_tens = SymmetricTensor(new_data, new_codomain, new_domain, backend=backend)
        assert_tensors_almost_equal(new_tens, expect_tens, eps)
    elif move_leg_or_permute_leg == 'move_leg':
        new_tens = move_leg(tens, 3, codomain_pos=3, levels=None)
        assert_tensors_almost_equal(new_tens, expect_tens, eps)


    # bend down
    expect = [np.zeros((1, 5), dtype=complex), np.zeros((2, 8), dtype=complex)]

    expect[0][0, 0] = blocks[1][1, 0] * phi**0.5 # (0, 1, 1)
    expect[0][0, 1] = blocks[1][1, 1] * phi**0.5 # (0, 1, 1)
    expect[0][0, 2] = blocks[1][1, 2] * phi**0.5 # (0, 1, 1)
    expect[0][0, 3] = blocks[1][1, 3] * phi**0.5 # (0, 1, 1)
    expect[0][0, 4] = blocks[1][1, 4] * phi**0.5 # (0, 1, 1)

    expect[1][0, 0] = blocks[1][0, 0] # (1, 1, 1)
    expect[1][0, 1] = blocks[0][0, 0] * phi**-0.5 # (1, 1, 0)
    expect[1][0, 2] = blocks[1][0, 1] # (1, 1, 1)
    expect[1][0, 3] = blocks[0][0, 1] * phi**-0.5 # (1, 1, 0)
    expect[1][0, 4] = blocks[1][0, 2] # (1, 1, 1)
    expect[1][0, 5] = blocks[1][0, 3] # (1, 1, 1)
    expect[1][0, 6] = blocks[0][0, 2] * phi**-0.5 # (1, 1, 0)
    expect[1][0, 7] = blocks[1][0, 4] # (1, 1, 1)

    expect[1][1, 0] = blocks[1][2, 0] # (1, 1, 1)
    expect[1][1, 1] = blocks[0][1, 0] * phi**-0.5 # (1, 1, 0)
    expect[1][1, 2] = blocks[1][2, 1] # (1, 1, 1)
    expect[1][1, 3] = blocks[0][1, 1] * phi**-0.5 # (1, 1, 0)
    expect[1][1, 4] = blocks[1][2, 2] # (1, 1, 1)
    expect[1][1, 5] = blocks[1][2, 3] # (1, 1, 1)
    expect[1][1, 6] = blocks[0][1, 2] * phi**-0.5 # (1, 1, 0)
    expect[1][1, 7] = blocks[1][2, 4] # (1, 1, 1)

    expect_data = backends.FusionTreeData(block_inds, expect, Dtype.complex128)
    expect_codomain = ProductSpace([s2, s1])
    expect_domain = ProductSpace([s2, s1, s2, s1.dual])
    expect_tens = SymmetricTensor(expect_data, expect_codomain, expect_domain, backend=backend)

    for func in funcs:
        new_data, new_codomain, new_domain = func(tens, False)
        new_tens = SymmetricTensor(new_data, new_codomain, new_domain, backend=backend)
        assert_tensors_almost_equal(new_tens, expect_tens, eps)

    if move_leg_or_permute_leg == 'permute_leg':
        new_data, new_codomain, new_domain = backend.permute_legs(tens, [0, 1], [5, 4, 3, 2], None)
        new_tens = SymmetricTensor(new_data, new_codomain, new_domain, backend=backend)
        assert_tensors_almost_equal(new_tens, expect_tens, eps)
    elif move_leg_or_permute_leg == 'move_leg':
        new_tens = move_leg(tens, 2, domain_pos=3, levels=None)
        assert_tensors_almost_equal(new_tens, expect_tens, eps)


    spaces = [ProductSpace([], symmetry=sym), ProductSpace([s2]), ProductSpace([s3]),
              ProductSpace([s1, s3]), ProductSpace([s2, s3]), ProductSpace([s3, s1, s3, s2])]
    # bend up and down again (and vice versa) == trivial
    assert_bending_up_and_down_trivial(spaces, spaces, funcs, backend, multiple=multiple, eps=eps)

    # rescaling axis and then bending == bending and then rescaling axis
    assert_bending_and_scale_axis_commutation(tens, funcs, eps)


def test_b_symbol_product_sym(block_backend: str, np_random: np.random.Generator):
    move_leg_or_permute_leg = np_random.choice(['move_leg', 'permute_leg'])
    print('use ' + move_leg_or_permute_leg)
    multiple = np_random.choice([True, False])
    backend = get_backend('fusion_tree', block_backend)
    funcs = [backend._apply_single_b_symbol, apply_single_b_symbol_efficient]
    perm_axes = backend.block_backend.block_permute_axes
    reshape = backend.block_backend.block_reshape
    eps = 1.e-14
    sym = ProductSymmetry([fibonacci_anyon_category, SU2Symmetry()])
    s1 = ElementarySpace(sym, [[1, 1]], [1])  # only (tau, spin-1/2)
    s2 = ElementarySpace(sym, [[0, 0], [1, 1]], [1, 2])  # (1, spin-0) and (tau, spin-1/2)
    s3 = ElementarySpace(sym, [[0, 0], [1, 1], [1, 2]], [1, 2, 2])  # (1, spin-0), (tau, spin-1/2) and (tau, spin-1)

    # tensor with two legs in domain; bend up
    codomain = ProductSpace([], symmetry=sym)
    domain = ProductSpace([s2, s3])

    block_inds = np.array([[0, 0]])
    blocks = [backend.block_backend.block_random_uniform((1, 5), Dtype.complex128)]
    data = backends.FusionTreeData(block_inds, blocks, Dtype.complex128)
    tens = SymmetricTensor(data, codomain, domain, backend=backend)

    expect_block_inds = np.array([[0, 0], [1, 1]])
    expect = [np.zeros((1, 1), dtype=complex), np.zeros((2, 2), dtype=complex)]

    expect[0][0, 0] = blocks[0][0, 0]  # ([0, 0], [0, 0], [0, 0]) = (a, b, c) as in _b_symbol(a, b, c)
    expect[1][:, :] = perm_axes(reshape(blocks[0][0, 1:], (2, 2)), [1, 0])
    expect[1][:, :] *= sym.inv_sqrt_qdim(np.array([1, 1])) * -1  # ([1, 1], [1, 1], [0, 0])

    expect_data = backends.FusionTreeData(expect_block_inds, expect, Dtype.complex128)
    expect_codomain = ProductSpace([s3.dual])
    expect_domain = ProductSpace([s2])
    expect_tens = SymmetricTensor(expect_data, expect_codomain, expect_domain, backend=backend)

    for func in funcs:
        new_data, new_codomain, new_domain = func(tens, True)
        new_tens = SymmetricTensor(new_data, new_codomain, new_domain, backend=backend)
        assert_tensors_almost_equal(new_tens, expect_tens, eps)

    if move_leg_or_permute_leg == 'permute_leg':
        new_data, new_codomain, new_domain = backend.permute_legs(tens, [0], [1], None)
        new_tens = SymmetricTensor(new_data, new_codomain, new_domain, backend=backend)
        assert_tensors_almost_equal(new_tens, expect_tens, eps)
    elif move_leg_or_permute_leg == 'move_leg':
        new_tens = move_leg(tens, 0, codomain_pos=0, levels=None)
        assert_tensors_almost_equal(new_tens, expect_tens, eps)


    # tensor with two legs in codomain, two leg in domain; bend down
    codomain = ProductSpace([s1, s3])
    domain = ProductSpace([s2, s3])

    # charges [0, 0], [1, 0], [0, 1], [1, 1], [0, 2], [1, 2], [0, 3], [1, 3]
    block_inds = np.array([[i, i] for i in range(8)])
    shapes = [(2, 5), (2, 4), (2, 4), (3, 8), (2, 4), (2, 6), (2, 4), (2, 4)]
    blocks = [backend.block_backend.block_random_uniform(shp, Dtype.complex128) for shp in shapes]
    data = backends.FusionTreeData(block_inds, blocks, Dtype.complex128)
    tens = SymmetricTensor(data, codomain, domain, backend=backend)

    expect_block_inds = np.array([[0, 2]])
    expect = [np.zeros((1, 86), dtype=complex)]

    expect[0][0, :2] = blocks[0][:, 0]
    expect[0][0, 18:26] = reshape(perm_axes(blocks[0][:, 1:], [1, 0]), (1, 8))
    expect[0][0, np.r_[:2, 18:26]] *= sym.inv_sqrt_qdim(np.array([1, 1])) * -1
    # ([1, 1], [1, 1], [0, 0])

    expect[0][0, 34:42] = reshape(perm_axes(blocks[1][:, :], [1, 0]), (1, 8))
    expect[0][0, 34:42] *= sym.inv_sqrt_qdim(np.array([1, 1])) * sym.sqrt_qdim(np.array([1, 0])) * -1 
    # ([1, 1], [1, 1], [1, 0])

    expect[0][0, 54:62] = reshape(perm_axes(blocks[2][:, :], [1, 0]), (1, 8))
    expect[0][0, 54:62] *= sym.inv_sqrt_qdim(np.array([1, 1])) * sym.sqrt_qdim(np.array([0, 1])) * -1
    # ([1, 1], [1, 2], [0, 1])

    expect[0][0, 2:4] = blocks[3][0, :2]
    expect[0][0, 12:14] = blocks[3][0, 2:4]
    expect[0][0, 50:54] = blocks[3][0, 4:]
    # ([1, 1], [0, 0], [1, 1])

    expect[0][0, 4:8] = reshape(perm_axes(blocks[3][1:, :2], [1, 0]), (1, 4)) * -1
    expect[0][0, 14:18] = reshape(perm_axes(blocks[3][1:, 2:4], [1, 0]), (1, 4)) * -1
    expect[0][0, 70:78] = reshape(perm_axes(blocks[3][1:, 4:], [1, 0]), (1, 8)) * -1
    # ([1, 1], [1, 2], [1, 1])

    expect[0][0, 26:34] = reshape(perm_axes(blocks[4][:, :], [1, 0]), (1, 8))
    expect[0][0, 26:34] *= sym.inv_sqrt_qdim(np.array([1, 1])) * sym.sqrt_qdim(np.array([0, 2]))
    # ([1, 1], [1, 1], [0, 2])

    expect[0][0, 8:12] = reshape(perm_axes(blocks[5][:, :2], [1, 0]), (1, 4))
    expect[0][0, 42:50] = reshape(perm_axes(blocks[5][:, 2:], [1, 0]), (1, 8))
    expect[0][0, np.r_[8:12, 42:50]] *= sym.inv_sqrt_qdim(np.array([1, 1])) * sym.sqrt_qdim(np.array([1, 2]))
    # ([1, 1], [1, 1], [1, 2])

    expect[0][0, 62:70] = reshape(perm_axes(blocks[6][:, :], [1, 0]), (1, 8))
    expect[0][0, 62:70] *= sym.inv_sqrt_qdim(np.array([1, 1])) * sym.sqrt_qdim(np.array([0, 3]))
    # ([1, 1], [1, 2], [0, 3])

    expect[0][0, 78:] = reshape(perm_axes(blocks[7][:, :], [1, 0]), (1, 8))
    expect[0][0, 78:] *= sym.inv_sqrt_qdim(np.array([1, 1])) * sym.sqrt_qdim(np.array([1, 3]))
    # ([1, 1], [1, 2], [1, 3])

    expect_data = backends.FusionTreeData(expect_block_inds, expect, Dtype.complex128)
    expect_codomain = ProductSpace([s1])
    expect_domain = ProductSpace([s2, s3, s3.dual])
    expect_tens = SymmetricTensor(expect_data, expect_codomain, expect_domain, backend=backend)

    for func in funcs:
        new_data, new_codomain, new_domain = func(tens, False)
        new_tens = SymmetricTensor(new_data, new_codomain, new_domain, backend=backend)
        assert_tensors_almost_equal(new_tens, expect_tens, eps)

    if move_leg_or_permute_leg == 'permute_leg':
        new_data, new_codomain, new_domain = backend.permute_legs(tens, [0], [3, 2, 1], None)
        new_tens = SymmetricTensor(new_data, new_codomain, new_domain, backend=backend)
        assert_tensors_almost_equal(new_tens, expect_tens, eps)
    elif move_leg_or_permute_leg == 'move_leg':
        new_tens = move_leg(tens, 1, domain_pos=2, levels=None)
        assert_tensors_almost_equal(new_tens, expect_tens, eps)


    # similar tensor, replace one sector with its dual (Frobenius-Schur is now relevant); bend up
    codomain = ProductSpace([s1, s3])
    domain = ProductSpace([s2, s3.dual])

    blocks = [backend.block_backend.block_random_uniform(shp, Dtype.complex128) for shp in shapes]
    data = backends.FusionTreeData(block_inds, blocks, Dtype.complex128)
    tens = SymmetricTensor(data, codomain, domain, backend=backend)

    expect_block_inds = np.array([[0, 0], [3, 1]])
    expect = [np.zeros((12, 1), dtype=complex), np.zeros((37, 2), dtype=complex)]

    expect[0][2:4, 0] = blocks[0][:, 0] # ([0, 0], [0, 0], [0, 0])

    expect[1][3:7, :] = reshape(perm_axes(reshape(blocks[0][:, 1:], (2, 2, 2)), [0, 2, 1]), (4, 2))
    expect[1][3:7, :] *= sym.inv_sqrt_qdim(np.array([1, 1]))  # ([1, 1], [1, 1], [0, 0])

    expect[1][11:15, :] = reshape(perm_axes(reshape(blocks[1][:, :], (2, 2, 2)), [0, 2, 1]), (4, 2))
    expect[1][11:15, :] *= sym.inv_sqrt_qdim(np.array([1, 1])) * sym.sqrt_qdim(np.array([1, 0]))
    # ([1, 1], [1, 1], [1, 0])

    expect[1][21:25, :] = reshape(perm_axes(reshape(blocks[2][:, :], (2, 2, 2)), [0, 2, 1]), (4, 2))
    expect[1][21:25, :] *= sym.inv_sqrt_qdim(np.array([1, 1])) * sym.sqrt_qdim(np.array([0, 1])) * -1
    # ([1, 1], [1, 2], [0, 1])

    expect[0][:2, 0] = blocks[3][0, :2]
    expect[0][8:, :] = reshape(blocks[3][1:, :2], (4, 1))
    expect[0][np.r_[:2, 8:12], 0] *= sym.sqrt_qdim(np.array([1, 1])) * -1
    # ([0, 0], [1, 1], [1, 1])

    expect[1][0, :] = blocks[3][0, 2:4]
    expect[1][19:21, :] = blocks[3][1:, 2:4]
    # ([1, 1], [0, 0], [1, 1])

    expect[1][1:3, :] = perm_axes(reshape(blocks[3][0, 4:], (2, 2)), [1, 0]) * -1
    expect[1][29:33, :] = reshape(perm_axes(reshape(blocks[3][1:, 4:], (2, 2, 2)), [0, 2, 1]), (4, 2)) * -1
    # ([1, 1], [1, 2], [1, 1])

    expect[1][7:11, :] = reshape(perm_axes(reshape(blocks[4][:, :], (2, 2, 2)), [0, 2, 1]), (4, 2))
    expect[1][7:11, :] *= sym.inv_sqrt_qdim(np.array([1, 1])) * sym.sqrt_qdim(np.array([0, 2])) * -1
    # ([1, 1], [1, 1], [0, 2])

    expect[0][4:8, :] = reshape(blocks[5][:, :2], (4, 1))
    expect[0][4:8, :] *= sym.sqrt_qdim(np.array([1, 2]))
    # ([0, 0], [1, 2], [1, 2])

    expect[1][15:19, :] = reshape(perm_axes(reshape(blocks[5][:, 2:], (2, 2, 2)), [0, 2, 1]), (4, 2))
    expect[1][15:19, :] *= sym.inv_sqrt_qdim(np.array([1, 1])) * sym.sqrt_qdim(np.array([1, 2])) * -1
    # ([1, 1], [1, 1], [1, 2])

    expect[1][25:29, :] = reshape(perm_axes(reshape(blocks[6][:, :], (2, 2, 2)), [0, 2, 1]), (4, 2))
    expect[1][25:29, :] *= sym.inv_sqrt_qdim(np.array([1, 1])) * sym.sqrt_qdim(np.array([0, 3]))
    # ([1, 1], [1, 2], [0, 3])

    expect[1][33:, :] = reshape(perm_axes(reshape(blocks[7][:, :], (2, 2, 2)), [0, 2, 1]), (4, 2))
    expect[1][33:, :] *= sym.inv_sqrt_qdim(np.array([1, 1])) * sym.sqrt_qdim(np.array([1, 3]))
    # ([1, 1], [1, 2], [1, 3])

    expect_data = backends.FusionTreeData(expect_block_inds, expect, Dtype.complex128)
    expect_codomain = ProductSpace([s1, s3, s3])
    expect_domain = ProductSpace([s2])
    expect_tens = SymmetricTensor(expect_data, expect_codomain, expect_domain, backend=backend)

    for func in funcs:
        new_data, new_codomain, new_domain = func(tens, True)
        new_tens = SymmetricTensor(new_data, new_codomain, new_domain, backend=backend)
        assert_tensors_almost_equal(new_tens, expect_tens, eps)

    if move_leg_or_permute_leg == 'permute_leg':
        new_data, new_codomain, new_domain = backend.permute_legs(tens, [0, 1, 2], [3], None)
        new_tens = SymmetricTensor(new_data, new_codomain, new_domain, backend=backend)
        assert_tensors_almost_equal(new_tens, expect_tens, eps)
    elif move_leg_or_permute_leg == 'move_leg':
        new_tens = move_leg(tens, 2, codomain_pos=2, levels=None)
        assert_tensors_almost_equal(new_tens, expect_tens, eps)


    spaces = [ProductSpace([], symmetry=sym), ProductSpace([s2]), ProductSpace([s3.dual]),
              ProductSpace([s1, s3]), ProductSpace([s2, s3.dual]), ProductSpace([s1, s3, s2.dual])]
    # bend up and down again (and vice versa) == trivial
    assert_bending_up_and_down_trivial(spaces, spaces, funcs, backend, multiple=multiple, eps=eps)

    # rescaling axis and then bending == bending and then rescaling axis
    assert_bending_and_scale_axis_commutation(tens, funcs, eps)


def test_b_symbol_su3_3(block_backend: str, np_random: np.random.Generator):
    move_leg_or_permute_leg = np_random.choice(['move_leg', 'permute_leg'])
    print('use ' + move_leg_or_permute_leg)
    multiple = np_random.choice([True, False])
    backend = get_backend('fusion_tree', block_backend)
    funcs = [backend._apply_single_b_symbol, apply_single_b_symbol_efficient]
    perm_axes = backend.block_backend.block_permute_axes
    reshape = backend.block_backend.block_reshape
    eps = 1.e-14
    sym = SU3_3AnyonCategory()
    s1 = ElementarySpace(sym, [[1], [2]], [1, 1])  # 8 and 10
    s2 = ElementarySpace(sym, [[1]], [2])  # 8 with multiplicity 2
    s3 = ElementarySpace(sym, [[0], [1], [3]], [1, 2, 3])  # 1, 8, 10-
    qdim8 = sym.sqrt_qdim(np.array([1]))  # sqrt of qdim of charge 8
    # when multiplying with qdims (from the b symbols), only 8 is relevant since all other qdim are 1
    # the b symbols are diagonal in the multiplicity index

    # tensor with two legs in codomain; bend down
    codomain = ProductSpace([s1, s3])
    domain = ProductSpace([], symmetry=sym)

    block_inds = np.array([[0, 0]])
    blocks = [backend.block_backend.block_random_uniform((5, 1), Dtype.complex128)]
    data = backends.FusionTreeData(block_inds, blocks, Dtype.complex128)
    tens = SymmetricTensor(data, codomain, domain, backend=backend)

    expect_block_inds = np.array([[0, 1], [1, 2]])
    expect = [np.zeros((1, 2), dtype=complex), np.zeros((1, 3), dtype=complex)]

    expect[0][0, :] = blocks[0][:2, 0] / qdim8  # (8, 8, 1) = (a, b, c) as in _b_symbol(a, b, c)
    expect[1][0, :] = blocks[0][2:, 0]  # (10, 10-, 1)

    expect_data = backends.FusionTreeData(expect_block_inds, expect, Dtype.complex128)
    expect_codomain = ProductSpace([s1])
    expect_domain = ProductSpace([s3.dual])
    expect_tens = SymmetricTensor(expect_data, expect_codomain, expect_domain, backend=backend)

    for func in funcs:
        new_data, new_codomain, new_domain = func(tens, False)
        new_tens = SymmetricTensor(new_data, new_codomain, new_domain, backend=backend)
        assert_tensors_almost_equal(new_tens, expect_tens, eps)

    if move_leg_or_permute_leg == 'permute_leg':
        new_data, new_codomain, new_domain = backend.permute_legs(tens, [0], [1], None)
        new_tens = SymmetricTensor(new_data, new_codomain, new_domain, backend=backend)
        assert_tensors_almost_equal(new_tens, expect_tens, eps)
    elif move_leg_or_permute_leg == 'move_leg':
        new_tens = move_leg(tens, 1, domain_pos=0, levels=None)
        assert_tensors_almost_equal(new_tens, expect_tens, eps)


    # tensor with two legs in codomain, one leg in domain; bend down
    codomain = ProductSpace([s1, s3])
    domain = ProductSpace([s2])

    block_inds = np.array([[1, 0]])
    blocks = [backend.block_backend.block_random_uniform((10, 2), Dtype.complex128)]
    data = backends.FusionTreeData(block_inds, blocks, Dtype.complex128)
    tens = SymmetricTensor(data, codomain, domain, backend=backend)

    expect_block_inds = np.array([[0, 1], [1, 2]])
    expect = [np.zeros((1, 16), dtype=complex), np.zeros((1, 4), dtype=complex)]

    expect[0][0, :2] = blocks[0][0, :]  # (8, 1, 8)
    expect[0][0, 2:6] = reshape(perm_axes(blocks[0][1:3, :], [1, 0]), (1, 4))  # (8, 8, 8)
    expect[0][0, 6:10] = reshape(perm_axes(blocks[0][3:5, :], [1, 0]), (1, 4))  # (8, 8, 8)
    expect[0][0, 10:] = reshape(perm_axes(blocks[0][5:8, :], [1, 0]), (1, 6)) * -1 # (8, 10-, 8)

    expect[1][0, :] = reshape(perm_axes(blocks[0][8:, :], [1, 0]), (1, 4)) * qdim8 * -1  # (10, 8, 8)

    expect_data = backends.FusionTreeData(expect_block_inds, expect, Dtype.complex128)
    expect_codomain = ProductSpace([s1])
    expect_domain = ProductSpace([s2, s3.dual])
    expect_tens = SymmetricTensor(expect_data, expect_codomain, expect_domain, backend=backend)

    for func in funcs:
        new_data, new_codomain, new_domain = func(tens, False)
        new_tens = SymmetricTensor(new_data, new_codomain, new_domain, backend=backend)
        assert_tensors_almost_equal(new_tens, expect_tens, eps)

    if move_leg_or_permute_leg == 'permute_leg':
        new_data, new_codomain, new_domain = backend.permute_legs(tens, [0], [2, 1], None)
        new_tens = SymmetricTensor(new_data, new_codomain, new_domain, backend=backend)
        assert_tensors_almost_equal(new_tens, expect_tens, eps)
    elif move_leg_or_permute_leg == 'move_leg':
        new_tens = move_leg(tens, 1, domain_pos=1, levels=None)
        assert_tensors_almost_equal(new_tens, expect_tens, eps)


    # same tensor, bend up
    expect_block_inds = np.array([[0, 0]])
    expect = [np.zeros((20, 1), dtype=complex)]

    expect[0][:2, 0] = blocks[0][0, :] * qdim8  # (1, 8, 8)
    expect[0][2:6, :] = reshape(blocks[0][1:3, :], (4, 1)) * qdim8  # (1, 8, 8)
    expect[0][6:10, :] = reshape(blocks[0][3:5, :], (4, 1)) * qdim8  # (1, 8, 8)
    expect[0][10:16, :] = reshape(blocks[0][5:8, :], (6, 1)) * qdim8  # (1, 8, 8)
    expect[0][16:, :] = reshape(blocks[0][8:, :], (4, 1)) * qdim8  # (1, 8, 8)

    expect_data = backends.FusionTreeData(expect_block_inds, expect, Dtype.complex128)
    expect_codomain = ProductSpace([s1, s3, s2.dual])
    expect_domain = ProductSpace([], symmetry=sym)
    expect_tens = SymmetricTensor(expect_data, expect_codomain, expect_domain, backend=backend)

    for func in funcs:
        new_data, new_codomain, new_domain = func(tens, True)
        new_tens = SymmetricTensor(new_data, new_codomain, new_domain, backend=backend)
        assert_tensors_almost_equal(new_tens, expect_tens, eps)

    if move_leg_or_permute_leg == 'permute_leg':
        new_data, new_codomain, new_domain = backend.permute_legs(tens, [0, 1, 2], [], None)
        new_tens = SymmetricTensor(new_data, new_codomain, new_domain, backend=backend)
        assert_tensors_almost_equal(new_tens, expect_tens, eps)
    elif move_leg_or_permute_leg == 'move_leg':
        new_tens = move_leg(tens, 2, codomain_pos=2, levels=None)
        assert_tensors_almost_equal(new_tens, expect_tens, eps)


    # more complicated tensor, bend down
    codomain = ProductSpace([s1, s2, s2])
    domain = ProductSpace([s2, s3])

    block_inds = np.array([[i, i] for i in range(4)])
    shapes = [(12, 4), (36, 16), (12, 4), (12, 4)]
    blocks = [backend.block_backend.block_random_uniform(shp, Dtype.complex128) for shp in shapes]
    data = backends.FusionTreeData(block_inds, blocks, Dtype.complex128)
    tens = SymmetricTensor(data, codomain, domain, backend=backend)

    expect_shapes = [(2, 32), (6, 88), (2, 32), (2, 32)]
    expect = [np.zeros(shp, dtype=complex) for shp in expect_shapes]

    expect[0][:, :4] = reshape(perm_axes(reshape(blocks[1][:4, :2], (2, 2, 2)), [0, 2, 1]), (2, 4))
    expect[0][:, 4:12] = reshape(perm_axes(reshape(blocks[1][:4, 2:6], (2, 2, 4)), [0, 2, 1]), (2, 8))
    expect[0][:, 12:20] = reshape(perm_axes(reshape(blocks[1][:4, 6:10], (2, 2, 4)), [0, 2, 1]), (2, 8))
    expect[0][:, 20:32] = reshape(perm_axes(reshape(blocks[1][:4, 10:16], (2, 2, 6)), [0, 2, 1]), (2, 12))
    expect[0][:, :] *= qdim8  # (1, 8, 8)

    expect[1][:2, :4] = reshape(perm_axes(reshape(blocks[1][4:8, :2], (2, 2, 2)), [0, 2, 1]), (2, 4))
    expect[1][:2, 4:8] = reshape(perm_axes(reshape(blocks[1][12:16, :2], (2, 2, 2)), [0, 2, 1]), (2, 4))
    expect[1][2:4, :4] = reshape(perm_axes(reshape(blocks[1][8:12, :2], (2, 2, 2)), [0, 2, 1]), (2, 4))
    expect[1][2:4, 4:8] = reshape(perm_axes(reshape(blocks[1][16:20, :2], (2, 2, 2)), [0, 2, 1]), (2, 4))
    expect[1][4:, :4] = reshape(perm_axes(reshape(blocks[1][28:32, :2], (2, 2, 2)), [0, 2, 1]), (2, 4))
    expect[1][4:, 4:8] = reshape(perm_axes(reshape(blocks[1][32:, :2], (2, 2, 2)), [0, 2, 1]), (2, 4))
    # (8, 8, 8)

    expect[1][:2, 8:16] = reshape(perm_axes(reshape(blocks[0][:4, :], (2, 2, 4)), [0, 2, 1]), (2, 8))
    expect[1][2:4, 8:16] = reshape(perm_axes(reshape(blocks[0][4:8, :], (2, 2, 4)), [0, 2, 1]), (2, 8))
    expect[1][4:, 8:16] = reshape(perm_axes(reshape(blocks[0][8:, :], (2, 2, 4)), [0, 2, 1]), (2, 8))
    expect[1][:, 8:16] /= qdim8  # (1, 8, 1)

    expect[1][:2, 16:24] = reshape(perm_axes(reshape(blocks[1][4:8, 2:6], (2, 2, 4)), [0, 2, 1]), (2, 8))
    expect[1][2:4, 16:24] = reshape(perm_axes(reshape(blocks[1][8:12, 2:6], (2, 2, 4)), [0, 2, 1]), (2, 8))
    expect[1][4:, 16:24] = reshape(perm_axes(reshape(blocks[1][28:32, 2:6], (2, 2, 4)), [0, 2, 1]), (2, 8))
    # (8, 8, 8)

    expect[1][:2, 24:32] = reshape(perm_axes(reshape(blocks[1][4:8, 6:10], (2, 2, 4)), [0, 2, 1]), (2, 8))
    expect[1][2:4, 24:32] = reshape(perm_axes(reshape(blocks[1][8:12, 6:10], (2, 2, 4)), [0, 2, 1]), (2, 8))
    expect[1][4:, 24:32] = reshape(perm_axes(reshape(blocks[1][28:32, 6:10], (2, 2, 4)), [0, 2, 1]), (2, 8))
    # (8, 8, 8)

    expect[1][:2, 32:40] = reshape(perm_axes(reshape(blocks[1][12:16, 2:6], (2, 2, 4)), [0, 2, 1]), (2, 8))
    expect[1][2:4, 32:40] = reshape(perm_axes(reshape(blocks[1][16:20, 2:6], (2, 2, 4)), [0, 2, 1]), (2, 8))
    expect[1][4:, 32:40] = reshape(perm_axes(reshape(blocks[1][32:, 2:6], (2, 2, 4)), [0, 2, 1]), (2, 8))
    # (8, 8, 8)

    expect[1][:2, 40:48] = reshape(perm_axes(reshape(blocks[1][12:16, 6:10], (2, 2, 4)), [0, 2, 1]), (2, 8))
    expect[1][2:4, 40:48] = reshape(perm_axes(reshape(blocks[1][16:20, 6:10], (2, 2, 4)), [0, 2, 1]), (2, 8))
    expect[1][4:, 40:48] = reshape(perm_axes(reshape(blocks[1][32:, 6:10], (2, 2, 4)), [0, 2, 1]), (2, 8))
    # (8, 8, 8)

    expect[1][:2, 48:56] = reshape(perm_axes(reshape(blocks[2][:4, :], (2, 2, 4)), [0, 2, 1]), (2, 8))
    expect[1][2:4, 48:56] = reshape(perm_axes(reshape(blocks[2][4:8, :], (2, 2, 4)), [0, 2, 1]), (2, 8))
    expect[1][4:, 48:56] = reshape(perm_axes(reshape(blocks[2][8:, :], (2, 2, 4)), [0, 2, 1]), (2, 8))
    expect[1][:, 48:56] *= -1 / qdim8  # (8, 8, 10)

    expect[1][:2, 56:64] = reshape(perm_axes(reshape(blocks[3][:4, :], (2, 2, 4)), [0, 2, 1]), (2, 8))
    expect[1][2:4, 56:64] = reshape(perm_axes(reshape(blocks[3][4:8, :], (2, 2, 4)), [0, 2, 1]), (2, 8))
    expect[1][4:, 56:64] = reshape(perm_axes(reshape(blocks[3][8:, :], (2, 2, 4)), [0, 2, 1]), (2, 8))
    expect[1][:, 56:64] *= -1 / qdim8  # (8, 8, 10-)

    expect[1][:2, 64:76] = reshape(perm_axes(reshape(blocks[1][4:8, 10:], (2, 2, 6)), [0, 2, 1]), (2, 12))
    expect[1][:2, 76:] = reshape(perm_axes(reshape(blocks[1][12:16, 10:], (2, 2, 6)), [0, 2, 1]), (2, 12))
    expect[1][2:4, 64:76] = reshape(perm_axes(reshape(blocks[1][8:12, 10:], (2, 2, 6)), [0, 2, 1]), (2, 12))
    expect[1][2:4, 76:] = reshape(perm_axes(reshape(blocks[1][16:20, 10:], (2, 2, 6)), [0, 2, 1]), (2, 12))
    expect[1][4:, 64:76] = reshape(perm_axes(reshape(blocks[1][28:32, 10:], (2, 2, 6)), [0, 2, 1]), (2, 12))
    expect[1][4:, 76:] = reshape(perm_axes(reshape(blocks[1][32:, 10:], (2, 2, 6)), [0, 2, 1]), (2, 12))
    # (8, 8, 8)

    expect[2][:, :4] = reshape(perm_axes(reshape(blocks[1][20:24, :2], (2, 2, 2)), [0, 2, 1]), (2, 4))
    expect[2][:, 4:12] = reshape(perm_axes(reshape(blocks[1][20:24, 2:6], (2, 2, 4)), [0, 2, 1]), (2, 8))
    expect[2][:, 12:20] = reshape(perm_axes(reshape(blocks[1][20:24, 6:10], (2, 2, 4)), [0, 2, 1]), (2, 8))
    expect[2][:, 20:32] = reshape(perm_axes(reshape(blocks[1][20:24, 10:16], (2, 2, 6)), [0, 2, 1]), (2, 12))
    expect[2][:, :] *= qdim8 * -1  # (10, 8, 8)

    expect[3][:, :4] = reshape(perm_axes(reshape(blocks[1][24:28, :2], (2, 2, 2)), [0, 2, 1]), (2, 4))
    expect[3][:, 4:12] = reshape(perm_axes(reshape(blocks[1][24:28, 2:6], (2, 2, 4)), [0, 2, 1]), (2, 8))
    expect[3][:, 12:20] = reshape(perm_axes(reshape(blocks[1][24:28, 6:10], (2, 2, 4)), [0, 2, 1]), (2, 8))
    expect[3][:, 20:32] = reshape(perm_axes(reshape(blocks[1][24:28, 10:16], (2, 2, 6)), [0, 2, 1]), (2, 12))
    expect[3][:, :] *= qdim8 * -1  # (10-, 8, 8)

    expect_data = backends.FusionTreeData(block_inds, expect, Dtype.complex128)
    expect_codomain = ProductSpace([s1, s2])
    expect_domain = ProductSpace([s2, s3, s2.dual])
    expect_tens = SymmetricTensor(expect_data, expect_codomain, expect_domain, backend=backend)

    for func in funcs:
        new_data, new_codomain, new_domain = func(tens, False)
        new_tens = SymmetricTensor(new_data, new_codomain, new_domain, backend=backend)
        assert_tensors_almost_equal(new_tens, expect_tens, eps)

    if move_leg_or_permute_leg == 'permute_leg':
        new_data, new_codomain, new_domain = backend.permute_legs(tens, [0, 1], [4, 3, 2], None)
        new_tens = SymmetricTensor(new_data, new_codomain, new_domain, backend=backend)
        assert_tensors_almost_equal(new_tens, expect_tens, eps)
    elif move_leg_or_permute_leg == 'move_leg':
        new_tens = move_leg(tens, 2, domain_pos=2, levels=None)
        assert_tensors_almost_equal(new_tens, expect_tens, eps)


    spaces = [ProductSpace([], symmetry=sym), ProductSpace([s2]), ProductSpace([s3.dual]),
              ProductSpace([s1, s3]), ProductSpace([s2, s3.dual]), ProductSpace([s1, s3, s2.dual])]
    # bend up and down again (and vice versa) == trivial
    assert_bending_up_and_down_trivial(spaces, spaces, funcs, backend, multiple=multiple, eps=eps)

    # rescaling axis and then bending == bending and then rescaling axis
    assert_bending_and_scale_axis_commutation(tens, funcs, eps)<|MERGE_RESOLUTION|>--- conflicted
+++ resolved
@@ -5,16 +5,12 @@
 import pytest
 import numpy as np
 
-<<<<<<< HEAD
 from cyten.backends import fusion_tree_backend, get_backend
-from cyten.spaces import ProductSpace
-=======
-from tenpy.linalg import backends
-from tenpy.linalg.backends import fusion_tree_backend, get_backend, TensorBackend
-from tenpy.linalg.spaces import ElementarySpace, ProductSpace
-from tenpy.linalg.tensors import DiagonalTensor, SymmetricTensor, move_leg
-from tenpy.linalg.symmetries import ProductSymmetry, fibonacci_anyon_category, SU2Symmetry, SU3_3AnyonCategory
-from tenpy.linalg.dtypes import Dtype
+from cyten.spaces import ElementarySpace, ProductSpace
+from cyten import backends
+from cyten.tensors import DiagonalTensor, SymmetricTensor, move_leg
+from cyten.symmetries import ProductSymmetry, fibonacci_anyon_category, SU2Symmetry, SU3_3AnyonCategory
+from cyten.dtypes import Dtype
 
 
 def apply_single_b_symbol_efficient(ten: SymmetricTensor, bend_up: bool
@@ -267,7 +263,6 @@
             new_a2.data = new_a2.backend.scale_axis(new_a2, diag, num_leg)
 
             assert_tensors_almost_equal(new_a, new_a2, eps)
->>>>>>> 5e4afef9
 
 
 @pytest.mark.parametrize('num_spaces', [3, 4, 5])
@@ -1159,7 +1154,7 @@
     # ([1, 1], [1, 1], [0, 0])
 
     expect[0][0, 34:42] = reshape(perm_axes(blocks[1][:, :], [1, 0]), (1, 8))
-    expect[0][0, 34:42] *= sym.inv_sqrt_qdim(np.array([1, 1])) * sym.sqrt_qdim(np.array([1, 0])) * -1 
+    expect[0][0, 34:42] *= sym.inv_sqrt_qdim(np.array([1, 1])) * sym.sqrt_qdim(np.array([1, 0])) * -1
     # ([1, 1], [1, 1], [1, 0])
 
     expect[0][0, 54:62] = reshape(perm_axes(blocks[2][:, :], [1, 0]), (1, 8))
